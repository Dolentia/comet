--- conflicted
+++ resolved
@@ -1,63 +1,25 @@
-<<<<<<< HEAD
-FROM python:3.11-alpine
-LABEL name="Comet" \
-      description="Stremio's fastest torrent/debrid search add-on." \
-      url="https://github.com/g0ldyy/comet"
-
-WORKDIR /app
-
-ARG DATABASE_PATH
-
-ENV PYTHONUNBUFFERED=1 \
-    PYTHONDONTWRITEBYTECODE=1 \
-    POETRY_NO_INTERACTION=1 \
-    POETRY_HOME='/usr/local' \
-    FASTAPI_HOST=0.0.0.0 \
-    FASTAPI_PORT=8000 \
-    FASTAPI_WORKERS=1 \
-    DATABASE_PATH=comet.db \
-    FORCE_COLOR=1 \
-    TERM=xterm-256color
-
-RUN pip install poetry
-COPY . .
-RUN poetry install --no-cache --no-root --without dev
-
-ENTRYPOINT ["poetry", "run", "python", "-m", "comet.main"]
-=======
-FROM python:3.11-alpine
-LABEL name="Comet" \
-      description="Stremio's fastest torrent/debrid search add-on." \
-      url="https://github.com/g0ldyy/comet"
-
-# This is to prevent Python from buffering stdout and stderr
-ENV PYTHONUNBUFFERED=1
-
-# Fix python-alpine gcc
-RUN apk add --no-cache \
-    gcc \
-    musl-dev \
-    libffi-dev \
-    make
-
-# Install Poetry
-RUN pip install poetry
-
-ENV POETRY_NO_INTERACTION=1 \
-    POETRY_VIRTUALENVS_IN_PROJECT=1 \
-    POETRY_VIRTUALENVS_CREATE=1 \
-    POETRY_CACHE_DIR=/tmp/poetry_cache
-
-# Set working directory
-WORKDIR /app
-
-# Copy the application code
-COPY . ./
-
-RUN poetry install --no-root
-
-ENV VIRTUAL_ENV=/app/.venv
-ENV PATH="/app/.venv/bin:$PATH"
-
-CMD ["python", "run.py"]
->>>>>>> befb2a0e
+FROM python:3.11-alpine
+LABEL name="Comet" \
+      description="Stremio's fastest torrent/debrid search add-on." \
+      url="https://github.com/g0ldyy/comet"
+
+WORKDIR /app
+
+ARG DATABASE_PATH
+
+ENV PYTHONUNBUFFERED=1 \
+    PYTHONDONTWRITEBYTECODE=1 \
+    POETRY_NO_INTERACTION=1 \
+    POETRY_HOME='/usr/local' \
+    FASTAPI_HOST=0.0.0.0 \
+    FASTAPI_PORT=8000 \
+    FASTAPI_WORKERS=1 \
+    DATABASE_PATH=comet.db \
+    FORCE_COLOR=1 \
+    TERM=xterm-256color
+
+RUN pip install poetry
+COPY . .
+RUN poetry install --no-cache --no-root --without dev
+
+ENTRYPOINT ["poetry", "run", "python", "-m", "comet.main"]