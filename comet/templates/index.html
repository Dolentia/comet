<<<<<<< HEAD
<!DOCTYPE html>
<html class="sl-theme-dark">
    <head>
        <meta charset="UTF-8">
        <meta name="viewport" content="width=device-width, initial-scale=1, shrink-to-fit=no">
        <meta content="Comet" property="og:title" />
        <meta content="Stremio's fastest torrent/debrid search add-on." property="og:description" />
        <meta content="https://comet.fast" property="og:url" />
        <meta content="https://i.imgur.com/jmVoVMu.jpeg" property="og:image" />
        <meta content="#6b6ef8" data-react-helmet="true" name="theme-color" />

        <title>Comet - Stremio's fastest torrent/debrid search add-on.</title>
        <link id="favicon" rel="icon" type="image/x-icon" href="https://i.imgur.com/jmVoVMu.jpeg">

        <link rel="stylesheet" href="https://cdn.jsdelivr.net/npm/@shoelace-style/shoelace@2.15.1/cdn/themes/dark.css" />
        <script type="module" src="https://cdn.jsdelivr.net/npm/@shoelace-style/shoelace@2.15.1/cdn/shoelace-autoloader.js"></script>

        <style>
            :not(:defined) {
                visibility: hidden;
            }

            body {
                display: flex;
                flex-direction: column;
                justify-content: center;
                align-items: center;
                min-height: 100vh;
                margin: 0;
                background: radial-gradient(ellipse at bottom, #25292c 0%, #0c0d13 100%);
                font-family: system-ui, -apple-system, "Segoe UI", Roboto, "Helvetica Neue", "Noto Sans", "Liberation Sans", Arial, sans-serif, "Apple Color Emoji", "Segoe UI Emoji", "Segoe UI Symbol", "Noto Color Emoji";
                font-size: 1rem;
                font-weight: 400;
            }

            ::-webkit-scrollbar {
                overflow: hidden;
            }

            .header {
                text-align: center;
                width: 40%;
                margin-bottom: 20px;
            }

            .comet-text {
                font-size: calc(1.375rem + 1.5vw);
                font-weight: 500;
                margin-bottom: 0;
            }
            
            .form-container {
                background-color: #1a1d20;
                padding: 2rem;
                border-radius: 0.375rem;
                box-shadow: 0 0.5rem 1rem rgba(0, 0, 0, 0.15);
                width: 50%;
                margin-bottom: 50px;
            }

            .form-item {
                margin-bottom: 0.75rem;
            }

            .centered-item {
                display: flex;
                justify-content: center;
            }

            .stars {
            position: fixed;
            top: 0;
            left: 0;
            width: 100%;
            height: 120%;
            transform: rotate(-45deg);
            z-index: -1;
            }
            .star {
            --star-color: var(--primary-color);
            --star-tail-length: 6em;
            --star-tail-height: 2px;
            --star-width: calc(var(--star-tail-length) / 6);
            --fall-duration: 9s;
            --tail-fade-duration: var(--fall-duration);
            position: absolute;
            top: var(--top-offset);
            left: 0;
            width: var(--star-tail-length);
            height: var(--star-tail-height);
            color: var(--star-color);
            background: linear-gradient(45deg, currentColor, transparent);
            border-radius: 50%;
            filter: drop-shadow(0 0 6px currentColor);
            transform: translate3d(104em, 0, 0);
            animation: fall var(--fall-duration) var(--fall-delay) linear infinite, tail-fade var(--tail-fade-duration) var(--fall-delay) ease-out infinite;
            }
            @media screen and (max-width: 750px) {
            .star {
                animation: fall var(--fall-duration) var(--fall-delay) linear infinite;
            }
            }
            .star:nth-child(1) {
            --star-tail-length: 6.14em;
            --top-offset: 3.64vh;
            --fall-duration: 10.878s;
            --fall-delay: 0.034s;
            }
            .star:nth-child(2) {
            --star-tail-length: 5.08em;
            --top-offset: 69.69vh;
            --fall-duration: 11.372s;
            --fall-delay: 1.679s;
            }
            .star:nth-child(3) {
            --star-tail-length: 6.1em;
            --top-offset: 64.3vh;
            --fall-duration: 7.088s;
            --fall-delay: 3.382s;
            }
            .star:nth-child(4) {
            --star-tail-length: 6.66em;
            --top-offset: 34.91vh;
            --fall-duration: 6.184s;
            --fall-delay: 9.61s;
            }
            .star:nth-child(5) {
            --star-tail-length: 6.89em;
            --top-offset: 24.92vh;
            --fall-duration: 9.465s;
            --fall-delay: 9.12s;
            }
            .star:nth-child(6) {
            --star-tail-length: 6.5em;
            --top-offset: 51.9vh;
            --fall-duration: 10.52s;
            --fall-delay: 0.214s;
            }
            .star:nth-child(7) {
            --star-tail-length: 5.58em;
            --top-offset: 24.15vh;
            --fall-duration: 8.9s;
            --fall-delay: 0.499s;
            }
            .star:nth-child(8) {
            --star-tail-length: 6.26em;
            --top-offset: 59.4vh;
            --fall-duration: 7.671s;
            --fall-delay: 1.694s;
            }
            .star:nth-child(9) {
            --star-tail-length: 6.46em;
            --top-offset: 54.52vh;
            --fall-duration: 6.484s;
            --fall-delay: 4.616s;
            }
            .star:nth-child(10) {
            --star-tail-length: 5.34em;
            --top-offset: 74.03vh;
            --fall-duration: 8.565s;
            --fall-delay: 1.159s;
            }
            .star:nth-child(11) {
            --star-tail-length: 6.84em;
            --top-offset: 90.94vh;
            --fall-duration: 10.133s;
            --fall-delay: 6.108s;
            }
            .star:nth-child(12) {
            --star-tail-length: 5.48em;
            --top-offset: 97.27vh;
            --fall-duration: 10.248s;
            --fall-delay: 4.186s;
            }
            .star:nth-child(13) {
            --star-tail-length: 7.21em;
            --top-offset: 17.75vh;
            --fall-duration: 10.549s;
            --fall-delay: 1.868s;
            }
            .star:nth-child(14) {
            --star-tail-length: 6.35em;
            --top-offset: 94.98vh;
            --fall-duration: 9.682s;
            --fall-delay: 9.327s;
            }
            .star:nth-child(15) {
            --star-tail-length: 5.18em;
            --top-offset: 52.87vh;
            --fall-duration: 9.934s;
            --fall-delay: 8.919s;
            }
            .star:nth-child(16) {
            --star-tail-length: 5.07em;
            --top-offset: 50.26vh;
            --fall-duration: 11.826s;
            --fall-delay: 8.478s;
            }
            .star:nth-child(17) {
            --star-tail-length: 7.01em;
            --top-offset: 85.73vh;
            --fall-duration: 9.87s;
            --fall-delay: 1.206s;
            }
            .star:nth-child(18) {
            --star-tail-length: 6.39em;
            --top-offset: 2.81vh;
            --fall-duration: 10.292s;
            --fall-delay: 4.394s;
            }
            .star:nth-child(19) {
            --star-tail-length: 5.27em;
            --top-offset: 56.83vh;
            --fall-duration: 8.944s;
            --fall-delay: 8.779s;
            }
            .star:nth-child(20) {
            --star-tail-length: 6.07em;
            --top-offset: 54.55vh;
            --fall-duration: 9.324s;
            --fall-delay: 7.375s;
            }
            .star:nth-child(21) {
            --star-tail-length: 6.1em;
            --top-offset: 87.67vh;
            --fall-duration: 11.943s;
            --fall-delay: 6.919s;
            }
            .star:nth-child(22) {
            --star-tail-length: 5.98em;
            --top-offset: 70.04vh;
            --fall-duration: 9.995s;
            --fall-delay: 4.472s;
            }
            .star:nth-child(23) {
            --star-tail-length: 6.34em;
            --top-offset: 77.19vh;
            --fall-duration: 10.073s;
            --fall-delay: 8.354s;
            }
            .star:nth-child(24) {
            --star-tail-length: 6.95em;
            --top-offset: 14.48vh;
            --fall-duration: 9.028s;
            --fall-delay: 7.638s;
            }
            .star:nth-child(25) {
            --star-tail-length: 6.23em;
            --top-offset: 8.48vh;
            --fall-duration: 7.427s;
            --fall-delay: 0.915s;
            }
            .star:nth-child(26) {
            --star-tail-length: 5.09em;
            --top-offset: 6.56vh;
            --fall-duration: 7.706s;
            --fall-delay: 2.841s;
            }
            .star:nth-child(27) {
            --star-tail-length: 7.01em;
            --top-offset: 92.85vh;
            --fall-duration: 7.359s;
            --fall-delay: 7.229s;
            }
            .star:nth-child(28) {
            --star-tail-length: 5.49em;
            --top-offset: 27.89vh;
            --fall-duration: 10.344s;
            --fall-delay: 2.346s;
            }
            .star:nth-child(29) {
            --star-tail-length: 5.82em;
            --top-offset: 56.08vh;
            --fall-duration: 10.911s;
            --fall-delay: 4.231s;
            }
            .star:nth-child(30) {
            --star-tail-length: 7.24em;
            --top-offset: 22.54vh;
            --fall-duration: 9.344s;
            --fall-delay: 2.112s;
            }
            .star:nth-child(31) {
            --star-tail-length: 6.8em;
            --top-offset: 59.49vh;
            --fall-duration: 7.059s;
            --fall-delay: 0.924s;
            }
            .star:nth-child(32) {
            --star-tail-length: 5.22em;
            --top-offset: 44.01vh;
            --fall-duration: 10.121s;
            --fall-delay: 0.591s;
            }
            .star:nth-child(33) {
            --star-tail-length: 6.1em;
            --top-offset: 78.61vh;
            --fall-duration: 8.306s;
            --fall-delay: 4.403s;
            }
            .star:nth-child(34) {
            --star-tail-length: 7.26em;
            --top-offset: 85.76vh;
            --fall-duration: 7.058s;
            --fall-delay: 6.772s;
            }
            .star:nth-child(35) {
            --star-tail-length: 7.01em;
            --top-offset: 77.17vh;
            --fall-duration: 6.29s;
            --fall-delay: 1.468s;
            }
            .star:nth-child(36) {
            --star-tail-length: 5.17em;
            --top-offset: 13.63vh;
            --fall-duration: 6.739s;
            --fall-delay: 0.019s;
            }
            .star:nth-child(37) {
            --star-tail-length: 6.41em;
            --top-offset: 70.18vh;
            --fall-duration: 6.177s;
            --fall-delay: 8.148s;
            }
            .star:nth-child(38) {
            --star-tail-length: 5.32em;
            --top-offset: 62.65vh;
            --fall-duration: 10.476s;
            --fall-delay: 0.98s;
            }
            .star:nth-child(39) {
            --star-tail-length: 7.24em;
            --top-offset: 66.12vh;
            --fall-duration: 8.449s;
            --fall-delay: 4.255s;
            }
            .star:nth-child(40) {
            --star-tail-length: 6.73em;
            --top-offset: 14.73vh;
            --fall-duration: 9.857s;
            --fall-delay: 6.867s;
            }
            .star:nth-child(41) {
            --star-tail-length: 5.25em;
            --top-offset: 45.23vh;
            --fall-duration: 7.898s;
            --fall-delay: 4.966s;
            }
            .star:nth-child(42) {
            --star-tail-length: 6.73em;
            --top-offset: 36.17vh;
            --fall-duration: 7.32s;
            --fall-delay: 3.93s;
            }
            .star:nth-child(43) {
            --star-tail-length: 7.38em;
            --top-offset: 83.09vh;
            --fall-duration: 7.394s;
            --fall-delay: 5.388s;
            }
            .star:nth-child(44) {
            --star-tail-length: 5.18em;
            --top-offset: 98.36vh;
            --fall-duration: 6.905s;
            --fall-delay: 2.771s;
            }
            .star:nth-child(45) {
            --star-tail-length: 6.66em;
            --top-offset: 27.99vh;
            --fall-duration: 7.62s;
            --fall-delay: 3.624s;
            }
            .star:nth-child(46) {
            --star-tail-length: 5.19em;
            --top-offset: 92vh;
            --fall-duration: 9.158s;
            --fall-delay: 1.984s;
            }
            .star:nth-child(47) {
            --star-tail-length: 6.16em;
            --top-offset: 2.87vh;
            --fall-duration: 9.266s;
            --fall-delay: 4.04s;
            }
            .star:nth-child(48) {
            --star-tail-length: 6.34em;
            --top-offset: 19.39vh;
            --fall-duration: 7.503s;
            --fall-delay: 0.045s;
            }
            .star:nth-child(49) {
            --star-tail-length: 6.85em;
            --top-offset: 79.92vh;
            --fall-duration: 7.472s;
            --fall-delay: 1.514s;
            }
            .star:nth-child(50) {
            --star-tail-length: 7.35em;
            --top-offset: 63.71vh;
            --fall-duration: 8.117s;
            --fall-delay: 4.46s;
            }
            .star::before, .star::after {
            position: absolute;
            content: "";
            top: 0;
            left: calc(var(--star-width) / -2);
            width: var(--star-width);
            height: 100%;
            background: linear-gradient(45deg, transparent, currentColor, transparent);
            border-radius: inherit;
            animation: blink 2s linear infinite;
            }
            .star::before {
            transform: rotate(45deg);
            }
            .star::after {
            transform: rotate(-45deg);
            }

            @keyframes fall {
            to {
                transform: translate3d(-30em, 0, 0);
            }
            }
            @keyframes tail-fade {
            0%, 50% {
                width: var(--star-tail-length);
                opacity: 1;
            }
            70%, 80% {
                width: 0;
                opacity: 0.4;
            }
            100% {
                width: 0;
                opacity: 0;
            }
            }
            @keyframes blink {
            50% {
                opacity: 0.6;
            }
            }
        </style>
    </head>

    <body>
        <div class="stars"></div>

        <script>
            document.addEventListener("DOMContentLoaded", function() {
                const starsContainer = document.querySelector('.stars');
                const isMobile = window.innerWidth <= 750;
                const starCount = isMobile ? 30 : 30; // Reduce the number of stars on mobile because of performance issues (currently disabled because we need to find a better workarround)

                for (let i = 0; i < starCount; i++) {
                    const star = document.createElement("div");
                    star.classList.add("star");
                    starsContainer.appendChild(star);
                }
            });
        </script>

        <div class="header">
            <p class="comet-text">🚀 Comet - <a href="https://github.com/g0ldyy/comet">GitHub</a></p>
            {{CUSTOM_HEADER_HTML|safe}}
        </div>

        <div class="form-container">
            <div class="form-item">
                <sl-select id="indexers" multiple clearable label="Indexers" placeholder="Select indexers"></sl-select>
            </div>

            <div class="form-item">
                <sl-select id="languages" multiple clearable label="Languages" placeholder="Select languages"></sl-select>
            </div>

            <div class="form-item">
                <sl-select id="resolutions" multiple clearable label="Resolutions" placeholder="Select resolutions"></sl-select>
            </div>

            <div class="form-item">
                <sl-input id="maxResults" type="number" min=0 value=10 label="Max Results" placeholder="Enter max results"></sl-input>
            </div>

            <div class="form-item">
                <sl-select id="debridService" value="realdebrid" label="Debrid Service" placeholder="Select debrid service">
                    <sl-option value="realdebrid">Real-Debrid</sl-option>
                </sl-select>
            </div>

            <div class="form-item">
                <sl-input id="debridApiKey" label="Debrid API Key" placeholder="Enter API key"></sl-input>
            </div>

            <div class="centered-item">
                <sl-button id="install" variant="neutral">Install</sl-button>

                <sl-alert variant="neutral" duration="3000" closable>
                    <sl-icon slot="icon" name="clipboard2-check"></sl-icon>
                    <strong>The Stremio addon link has been automatically copied.</strong>
                </sl-alert>

                <script type="module">
                    let defaultLanguages = [];
                    let defaultResolutions = [];
            
                    document.addEventListener("DOMContentLoaded", function() {
                        fetch("/static/config.json")
                            .then(response => response.json())
                            .then(data => {
                                populateSelect("indexers", data.indexers);
                                populateSelect("languages", data.languages);
                                populateSelect("resolutions", data.resolutions);
            
                                defaultLanguages = data.languages;
                                defaultResolutions = data.resolutions;
                            });
                    });
            
                    function populateSelect(selectId, options) {
                        const selectElement = document.getElementById(selectId);
                        options.forEach(option => {
                            const optionElement = document.createElement("sl-option");
                            optionElement.value = option;
                            optionElement.textContent = option;
                            selectElement.appendChild(optionElement);
                        });
                        selectElement.value = options;
                    }
            
                    const button = document.querySelector("sl-button");
                    const alert = document.querySelector('sl-alert[variant="neutral"]');
                    button.addEventListener("click", () => {
                        const debridService = document.getElementById("debridService").value;
                        const debridApiKey = document.getElementById("debridApiKey").value;
                        const indexers = Array.from(document.getElementById("indexers").selectedOptions).map(option => option.value);
                        const languages = Array.from(document.getElementById("languages").selectedOptions).map(option => option.value);
                        const resolutions = Array.from(document.getElementById("resolutions").selectedOptions).map(option => option.value);
                        const maxResults = document.getElementById("maxResults").value;
            
                        const selectedLanguages = languages.length === defaultLanguages.length && languages.every((val, index) => val === defaultLanguages[index]) ? ["All"] : languages;
                        const selectedResolutions = resolutions.length === defaultResolutions.length && resolutions.every((val, index) => val === defaultResolutions[index]) ? ["All"] : resolutions;
            
                        const settings = {
                            debridService: debridService,
                            debridApiKey: debridApiKey,
                            indexers: indexers,
                            maxResults: parseInt(maxResults),
                            resolutions: selectedResolutions,
                            languages: selectedLanguages
                        };
            
                        navigator.clipboard.writeText(`${window.location.origin}/${btoa(JSON.stringify(settings))}/manifest.json`).then(() => {
                            alert.toast();
                        });
                    });
                </script>
            </div>
        </div>
    </body>
</html>
=======
<!DOCTYPE html>
<html class="sl-theme-dark">
    <head>
        <meta charset="UTF-8">
        <meta name="viewport" content="width=device-width, initial-scale=1, shrink-to-fit=no">
        <meta content="Comet" property="og:title" />
        <meta content="Stremio's fastest torrent/debrid search add-on." property="og:description" />
        <meta content="https://comet.fast" property="og:url" />
        <meta content="https://i.imgur.com/jmVoVMu.jpeg" property="og:image" />
        <meta content="#6b6ef8" data-react-helmet="true" name="theme-color" />

        <title>Comet - Stremio's fastest torrent/debrid search add-on.</title>
        <link id="favicon" rel="icon" type="image/x-icon" href="https://i.imgur.com/jmVoVMu.jpeg">

        <link rel="stylesheet" href="https://cdn.jsdelivr.net/npm/@shoelace-style/shoelace@2.15.1/cdn/themes/dark.css" />
        <script type="module" src="https://cdn.jsdelivr.net/npm/@shoelace-style/shoelace@2.15.1/cdn/shoelace-autoloader.js"></script>

        <style>
            :not(:defined) {
                visibility: hidden;
            }

            body {
                display: flex;
                flex-direction: column;
                justify-content: center;
                align-items: center;
                min-height: 100vh;
                margin: 0;
                background: radial-gradient(ellipse at bottom, #25292c 0%, #0c0d13 100%);
                font-family: system-ui, -apple-system, "Segoe UI", Roboto, "Helvetica Neue", "Noto Sans", "Liberation Sans", Arial, sans-serif, "Apple Color Emoji", "Segoe UI Emoji", "Segoe UI Symbol", "Noto Color Emoji";
                font-size: 1rem;
                font-weight: 400;
            }

            ::-webkit-scrollbar {
                overflow: hidden;
            }

            .header {
                text-align: center;
                width: 40%;
                margin-bottom: 20px;
            }

            .comet-text {
                font-size: calc(1.375rem + 1.5vw);
                font-weight: 500;
                margin-bottom: 0;
            }
            
            .form-container {
                background-color: #1a1d20;
                padding: 2rem;
                border-radius: 0.375rem;
                box-shadow: 0 0.5rem 1rem rgba(0, 0, 0, 0.15);
                width: 50%;
                margin-bottom: 50px;
            }

            .form-item {
                margin-bottom: 0.75rem;
            }

            .centered-item {
                display: flex;
                justify-content: center;
            }

            .stars {
            position: fixed;
            top: 0;
            left: 0;
            width: 100%;
            height: 120%;
            transform: rotate(-45deg);
            z-index: -1;
            }
            .star {
            --star-color: var(--primary-color);
            --star-tail-length: 6em;
            --star-tail-height: 2px;
            --star-width: calc(var(--star-tail-length) / 6);
            --fall-duration: 9s;
            --tail-fade-duration: var(--fall-duration);
            position: absolute;
            top: var(--top-offset);
            left: 0;
            width: var(--star-tail-length);
            height: var(--star-tail-height);
            color: var(--star-color);
            background: linear-gradient(45deg, currentColor, transparent);
            border-radius: 50%;
            filter: drop-shadow(0 0 6px currentColor);
            transform: translate3d(104em, 0, 0);
            animation: fall var(--fall-duration) var(--fall-delay) linear infinite, tail-fade var(--tail-fade-duration) var(--fall-delay) ease-out infinite;
            }
            @media screen and (max-width: 750px) {
            .star {
                animation: fall var(--fall-duration) var(--fall-delay) linear infinite;
            }
            }
            .star:nth-child(1) {
            --star-tail-length: 6.14em;
            --top-offset: 3.64vh;
            --fall-duration: 10.878s;
            --fall-delay: 0.034s;
            }
            .star:nth-child(2) {
            --star-tail-length: 5.08em;
            --top-offset: 69.69vh;
            --fall-duration: 11.372s;
            --fall-delay: 1.679s;
            }
            .star:nth-child(3) {
            --star-tail-length: 6.1em;
            --top-offset: 64.3vh;
            --fall-duration: 7.088s;
            --fall-delay: 3.382s;
            }
            .star:nth-child(4) {
            --star-tail-length: 6.66em;
            --top-offset: 34.91vh;
            --fall-duration: 6.184s;
            --fall-delay: 9.61s;
            }
            .star:nth-child(5) {
            --star-tail-length: 6.89em;
            --top-offset: 24.92vh;
            --fall-duration: 9.465s;
            --fall-delay: 9.12s;
            }
            .star:nth-child(6) {
            --star-tail-length: 6.5em;
            --top-offset: 51.9vh;
            --fall-duration: 10.52s;
            --fall-delay: 0.214s;
            }
            .star:nth-child(7) {
            --star-tail-length: 5.58em;
            --top-offset: 24.15vh;
            --fall-duration: 8.9s;
            --fall-delay: 0.499s;
            }
            .star:nth-child(8) {
            --star-tail-length: 6.26em;
            --top-offset: 59.4vh;
            --fall-duration: 7.671s;
            --fall-delay: 1.694s;
            }
            .star:nth-child(9) {
            --star-tail-length: 6.46em;
            --top-offset: 54.52vh;
            --fall-duration: 6.484s;
            --fall-delay: 4.616s;
            }
            .star:nth-child(10) {
            --star-tail-length: 5.34em;
            --top-offset: 74.03vh;
            --fall-duration: 8.565s;
            --fall-delay: 1.159s;
            }
            .star:nth-child(11) {
            --star-tail-length: 6.84em;
            --top-offset: 90.94vh;
            --fall-duration: 10.133s;
            --fall-delay: 6.108s;
            }
            .star:nth-child(12) {
            --star-tail-length: 5.48em;
            --top-offset: 97.27vh;
            --fall-duration: 10.248s;
            --fall-delay: 4.186s;
            }
            .star:nth-child(13) {
            --star-tail-length: 7.21em;
            --top-offset: 17.75vh;
            --fall-duration: 10.549s;
            --fall-delay: 1.868s;
            }
            .star:nth-child(14) {
            --star-tail-length: 6.35em;
            --top-offset: 94.98vh;
            --fall-duration: 9.682s;
            --fall-delay: 9.327s;
            }
            .star:nth-child(15) {
            --star-tail-length: 5.18em;
            --top-offset: 52.87vh;
            --fall-duration: 9.934s;
            --fall-delay: 8.919s;
            }
            .star:nth-child(16) {
            --star-tail-length: 5.07em;
            --top-offset: 50.26vh;
            --fall-duration: 11.826s;
            --fall-delay: 8.478s;
            }
            .star:nth-child(17) {
            --star-tail-length: 7.01em;
            --top-offset: 85.73vh;
            --fall-duration: 9.87s;
            --fall-delay: 1.206s;
            }
            .star:nth-child(18) {
            --star-tail-length: 6.39em;
            --top-offset: 2.81vh;
            --fall-duration: 10.292s;
            --fall-delay: 4.394s;
            }
            .star:nth-child(19) {
            --star-tail-length: 5.27em;
            --top-offset: 56.83vh;
            --fall-duration: 8.944s;
            --fall-delay: 8.779s;
            }
            .star:nth-child(20) {
            --star-tail-length: 6.07em;
            --top-offset: 54.55vh;
            --fall-duration: 9.324s;
            --fall-delay: 7.375s;
            }
            .star:nth-child(21) {
            --star-tail-length: 6.1em;
            --top-offset: 87.67vh;
            --fall-duration: 11.943s;
            --fall-delay: 6.919s;
            }
            .star:nth-child(22) {
            --star-tail-length: 5.98em;
            --top-offset: 70.04vh;
            --fall-duration: 9.995s;
            --fall-delay: 4.472s;
            }
            .star:nth-child(23) {
            --star-tail-length: 6.34em;
            --top-offset: 77.19vh;
            --fall-duration: 10.073s;
            --fall-delay: 8.354s;
            }
            .star:nth-child(24) {
            --star-tail-length: 6.95em;
            --top-offset: 14.48vh;
            --fall-duration: 9.028s;
            --fall-delay: 7.638s;
            }
            .star:nth-child(25) {
            --star-tail-length: 6.23em;
            --top-offset: 8.48vh;
            --fall-duration: 7.427s;
            --fall-delay: 0.915s;
            }
            .star:nth-child(26) {
            --star-tail-length: 5.09em;
            --top-offset: 6.56vh;
            --fall-duration: 7.706s;
            --fall-delay: 2.841s;
            }
            .star:nth-child(27) {
            --star-tail-length: 7.01em;
            --top-offset: 92.85vh;
            --fall-duration: 7.359s;
            --fall-delay: 7.229s;
            }
            .star:nth-child(28) {
            --star-tail-length: 5.49em;
            --top-offset: 27.89vh;
            --fall-duration: 10.344s;
            --fall-delay: 2.346s;
            }
            .star:nth-child(29) {
            --star-tail-length: 5.82em;
            --top-offset: 56.08vh;
            --fall-duration: 10.911s;
            --fall-delay: 4.231s;
            }
            .star:nth-child(30) {
            --star-tail-length: 7.24em;
            --top-offset: 22.54vh;
            --fall-duration: 9.344s;
            --fall-delay: 2.112s;
            }
            .star:nth-child(31) {
            --star-tail-length: 6.8em;
            --top-offset: 59.49vh;
            --fall-duration: 7.059s;
            --fall-delay: 0.924s;
            }
            .star:nth-child(32) {
            --star-tail-length: 5.22em;
            --top-offset: 44.01vh;
            --fall-duration: 10.121s;
            --fall-delay: 0.591s;
            }
            .star:nth-child(33) {
            --star-tail-length: 6.1em;
            --top-offset: 78.61vh;
            --fall-duration: 8.306s;
            --fall-delay: 4.403s;
            }
            .star:nth-child(34) {
            --star-tail-length: 7.26em;
            --top-offset: 85.76vh;
            --fall-duration: 7.058s;
            --fall-delay: 6.772s;
            }
            .star:nth-child(35) {
            --star-tail-length: 7.01em;
            --top-offset: 77.17vh;
            --fall-duration: 6.29s;
            --fall-delay: 1.468s;
            }
            .star:nth-child(36) {
            --star-tail-length: 5.17em;
            --top-offset: 13.63vh;
            --fall-duration: 6.739s;
            --fall-delay: 0.019s;
            }
            .star:nth-child(37) {
            --star-tail-length: 6.41em;
            --top-offset: 70.18vh;
            --fall-duration: 6.177s;
            --fall-delay: 8.148s;
            }
            .star:nth-child(38) {
            --star-tail-length: 5.32em;
            --top-offset: 62.65vh;
            --fall-duration: 10.476s;
            --fall-delay: 0.98s;
            }
            .star:nth-child(39) {
            --star-tail-length: 7.24em;
            --top-offset: 66.12vh;
            --fall-duration: 8.449s;
            --fall-delay: 4.255s;
            }
            .star:nth-child(40) {
            --star-tail-length: 6.73em;
            --top-offset: 14.73vh;
            --fall-duration: 9.857s;
            --fall-delay: 6.867s;
            }
            .star:nth-child(41) {
            --star-tail-length: 5.25em;
            --top-offset: 45.23vh;
            --fall-duration: 7.898s;
            --fall-delay: 4.966s;
            }
            .star:nth-child(42) {
            --star-tail-length: 6.73em;
            --top-offset: 36.17vh;
            --fall-duration: 7.32s;
            --fall-delay: 3.93s;
            }
            .star:nth-child(43) {
            --star-tail-length: 7.38em;
            --top-offset: 83.09vh;
            --fall-duration: 7.394s;
            --fall-delay: 5.388s;
            }
            .star:nth-child(44) {
            --star-tail-length: 5.18em;
            --top-offset: 98.36vh;
            --fall-duration: 6.905s;
            --fall-delay: 2.771s;
            }
            .star:nth-child(45) {
            --star-tail-length: 6.66em;
            --top-offset: 27.99vh;
            --fall-duration: 7.62s;
            --fall-delay: 3.624s;
            }
            .star:nth-child(46) {
            --star-tail-length: 5.19em;
            --top-offset: 92vh;
            --fall-duration: 9.158s;
            --fall-delay: 1.984s;
            }
            .star:nth-child(47) {
            --star-tail-length: 6.16em;
            --top-offset: 2.87vh;
            --fall-duration: 9.266s;
            --fall-delay: 4.04s;
            }
            .star:nth-child(48) {
            --star-tail-length: 6.34em;
            --top-offset: 19.39vh;
            --fall-duration: 7.503s;
            --fall-delay: 0.045s;
            }
            .star:nth-child(49) {
            --star-tail-length: 6.85em;
            --top-offset: 79.92vh;
            --fall-duration: 7.472s;
            --fall-delay: 1.514s;
            }
            .star:nth-child(50) {
            --star-tail-length: 7.35em;
            --top-offset: 63.71vh;
            --fall-duration: 8.117s;
            --fall-delay: 4.46s;
            }
            .star::before, .star::after {
            position: absolute;
            content: "";
            top: 0;
            left: calc(var(--star-width) / -2);
            width: var(--star-width);
            height: 100%;
            background: linear-gradient(45deg, transparent, currentColor, transparent);
            border-radius: inherit;
            animation: blink 2s linear infinite;
            }
            .star::before {
            transform: rotate(45deg);
            }
            .star::after {
            transform: rotate(-45deg);
            }

            @keyframes fall {
            to {
                transform: translate3d(-30em, 0, 0);
            }
            }
            @keyframes tail-fade {
            0%, 50% {
                width: var(--star-tail-length);
                opacity: 1;
            }
            70%, 80% {
                width: 0;
                opacity: 0.4;
            }
            100% {
                width: 0;
                opacity: 0;
            }
            }
            @keyframes blink {
            50% {
                opacity: 0.6;
            }
            }
        </style>
    </head>

    <body>
        <div class="stars"></div>

        <script>
            document.addEventListener("DOMContentLoaded", function() {
                const starsContainer = document.querySelector('.stars');
                const isMobile = window.innerWidth <= 750;
                const starCount = isMobile ? 30 : 30; // Reduce the number of stars on mobile because of performance issues (currently disabled because we need to find a better workarround)

                for (let i = 0; i < starCount; i++) {
                    const star = document.createElement("div");
                    star.classList.add("star");
                    starsContainer.appendChild(star);
                }
            });
        </script>

        <div class="header">
            <p class="comet-text">🚀 Comet - <a href="https://github.com/g0ldyy/comet">GitHub</a></p>
            {{CUSTOM_HEADER_HTML|safe}}
        </div>

        <div class="form-container">
            <div class="form-item">
                <sl-select id="indexers" multiple clearable label="Indexers" placeholder="Select indexers"></sl-select>
            </div>

            <div class="form-item">
                <sl-select id="languages" multiple clearable label="Languages" placeholder="Select languages"></sl-select>
            </div>

            <div class="form-item">
                <sl-select id="resolutions" multiple clearable label="Resolutions" placeholder="Select resolutions"></sl-select>
            </div>

            <div class="form-item">
                <sl-input id="maxResults" type="number" min=0 value=0 label="Max Results" placeholder="Enter max results"></sl-input>
            </div>

            <div class="form-item">
                <sl-select id="debridService" value="realdebrid" label="Debrid Service" placeholder="Select debrid service">
                    <sl-option value="realdebrid">Real-Debrid</sl-option>
                </sl-select>
            </div>

            <div class="form-item">
                <sl-input id="debridApiKey" label="Debrid API Key" placeholder="Enter API key"></sl-input>
            </div>

            <div class="centered-item">
                <sl-button id="install" variant="neutral">Install</sl-button>

                <sl-alert variant="neutral" duration="3000" closable>
                    <sl-icon slot="icon" name="clipboard2-check"></sl-icon>
                    <strong>The Stremio addon link has been automatically copied.</strong>
                </sl-alert>

                <script type="module">
                    let defaultLanguages = [];
                    let defaultResolutions = [];
            
                    document.addEventListener("DOMContentLoaded", function() {
                        const webConfig = {{webConfig|tojson}};
                        populateSelect("indexers", webConfig.indexers);
                        populateSelect("languages", webConfig.languages);
                        populateSelect("resolutions", webConfig.resolutions);

                        defaultLanguages = webConfig.languages;
                        defaultResolutions = webConfig.resolutions;
                    });
            
                    function populateSelect(selectId, options) {
                        const selectElement = document.getElementById(selectId);
                        options.forEach(option => {
                            const optionElement = document.createElement("sl-option");
                            optionElement.value = option;
                            optionElement.textContent = option;
                            selectElement.appendChild(optionElement);
                        });
                        selectElement.value = options;
                    }
            
                    const button = document.querySelector("sl-button");
                    const alert = document.querySelector('sl-alert[variant="neutral"]');
                    button.addEventListener("click", () => {
                        const debridService = document.getElementById("debridService").value;
                        const debridApiKey = document.getElementById("debridApiKey").value;
                        const indexers = Array.from(document.getElementById("indexers").selectedOptions).map(option => option.value);
                        const languages = Array.from(document.getElementById("languages").selectedOptions).map(option => option.value);
                        const resolutions = Array.from(document.getElementById("resolutions").selectedOptions).map(option => option.value);
                        const maxResults = document.getElementById("maxResults").value;
            
                        const selectedLanguages = languages.length === defaultLanguages.length && languages.every((val, index) => val === defaultLanguages[index]) ? ["All"] : languages;
                        const selectedResolutions = resolutions.length === defaultResolutions.length && resolutions.every((val, index) => val === defaultResolutions[index]) ? ["All"] : resolutions;
            
                        const settings = {
                            debridService: debridService,
                            debridApiKey: debridApiKey,
                            indexers: indexers,
                            maxResults: parseInt(maxResults),
                            resolutions: selectedResolutions,
                            languages: selectedLanguages
                        };

                        const textarea = document.createElement("textarea");
                        textarea.value = `${window.location.origin}/${btoa(JSON.stringify(settings))}/manifest.json`;
                        document.body.appendChild(textarea);
                        textarea.select();
                        document.execCommand("copy");
                        document.body.removeChild(textarea);
                        alert.toast();
                    });
                </script>
            </div>
        </div>
    </body>
</html>
>>>>>>> befb2a0e
<|MERGE_RESOLUTION|>--- conflicted
+++ resolved
@@ -1,1130 +1,563 @@
-<<<<<<< HEAD
-<!DOCTYPE html>
-<html class="sl-theme-dark">
-    <head>
-        <meta charset="UTF-8">
-        <meta name="viewport" content="width=device-width, initial-scale=1, shrink-to-fit=no">
-        <meta content="Comet" property="og:title" />
-        <meta content="Stremio's fastest torrent/debrid search add-on." property="og:description" />
-        <meta content="https://comet.fast" property="og:url" />
-        <meta content="https://i.imgur.com/jmVoVMu.jpeg" property="og:image" />
-        <meta content="#6b6ef8" data-react-helmet="true" name="theme-color" />
-
-        <title>Comet - Stremio's fastest torrent/debrid search add-on.</title>
-        <link id="favicon" rel="icon" type="image/x-icon" href="https://i.imgur.com/jmVoVMu.jpeg">
-
-        <link rel="stylesheet" href="https://cdn.jsdelivr.net/npm/@shoelace-style/shoelace@2.15.1/cdn/themes/dark.css" />
-        <script type="module" src="https://cdn.jsdelivr.net/npm/@shoelace-style/shoelace@2.15.1/cdn/shoelace-autoloader.js"></script>
-
-        <style>
-            :not(:defined) {
-                visibility: hidden;
-            }
-
-            body {
-                display: flex;
-                flex-direction: column;
-                justify-content: center;
-                align-items: center;
-                min-height: 100vh;
-                margin: 0;
-                background: radial-gradient(ellipse at bottom, #25292c 0%, #0c0d13 100%);
-                font-family: system-ui, -apple-system, "Segoe UI", Roboto, "Helvetica Neue", "Noto Sans", "Liberation Sans", Arial, sans-serif, "Apple Color Emoji", "Segoe UI Emoji", "Segoe UI Symbol", "Noto Color Emoji";
-                font-size: 1rem;
-                font-weight: 400;
-            }
-
-            ::-webkit-scrollbar {
-                overflow: hidden;
-            }
-
-            .header {
-                text-align: center;
-                width: 40%;
-                margin-bottom: 20px;
-            }
-
-            .comet-text {
-                font-size: calc(1.375rem + 1.5vw);
-                font-weight: 500;
-                margin-bottom: 0;
-            }
-            
-            .form-container {
-                background-color: #1a1d20;
-                padding: 2rem;
-                border-radius: 0.375rem;
-                box-shadow: 0 0.5rem 1rem rgba(0, 0, 0, 0.15);
-                width: 50%;
-                margin-bottom: 50px;
-            }
-
-            .form-item {
-                margin-bottom: 0.75rem;
-            }
-
-            .centered-item {
-                display: flex;
-                justify-content: center;
-            }
-
-            .stars {
-            position: fixed;
-            top: 0;
-            left: 0;
-            width: 100%;
-            height: 120%;
-            transform: rotate(-45deg);
-            z-index: -1;
-            }
-            .star {
-            --star-color: var(--primary-color);
-            --star-tail-length: 6em;
-            --star-tail-height: 2px;
-            --star-width: calc(var(--star-tail-length) / 6);
-            --fall-duration: 9s;
-            --tail-fade-duration: var(--fall-duration);
-            position: absolute;
-            top: var(--top-offset);
-            left: 0;
-            width: var(--star-tail-length);
-            height: var(--star-tail-height);
-            color: var(--star-color);
-            background: linear-gradient(45deg, currentColor, transparent);
-            border-radius: 50%;
-            filter: drop-shadow(0 0 6px currentColor);
-            transform: translate3d(104em, 0, 0);
-            animation: fall var(--fall-duration) var(--fall-delay) linear infinite, tail-fade var(--tail-fade-duration) var(--fall-delay) ease-out infinite;
-            }
-            @media screen and (max-width: 750px) {
-            .star {
-                animation: fall var(--fall-duration) var(--fall-delay) linear infinite;
-            }
-            }
-            .star:nth-child(1) {
-            --star-tail-length: 6.14em;
-            --top-offset: 3.64vh;
-            --fall-duration: 10.878s;
-            --fall-delay: 0.034s;
-            }
-            .star:nth-child(2) {
-            --star-tail-length: 5.08em;
-            --top-offset: 69.69vh;
-            --fall-duration: 11.372s;
-            --fall-delay: 1.679s;
-            }
-            .star:nth-child(3) {
-            --star-tail-length: 6.1em;
-            --top-offset: 64.3vh;
-            --fall-duration: 7.088s;
-            --fall-delay: 3.382s;
-            }
-            .star:nth-child(4) {
-            --star-tail-length: 6.66em;
-            --top-offset: 34.91vh;
-            --fall-duration: 6.184s;
-            --fall-delay: 9.61s;
-            }
-            .star:nth-child(5) {
-            --star-tail-length: 6.89em;
-            --top-offset: 24.92vh;
-            --fall-duration: 9.465s;
-            --fall-delay: 9.12s;
-            }
-            .star:nth-child(6) {
-            --star-tail-length: 6.5em;
-            --top-offset: 51.9vh;
-            --fall-duration: 10.52s;
-            --fall-delay: 0.214s;
-            }
-            .star:nth-child(7) {
-            --star-tail-length: 5.58em;
-            --top-offset: 24.15vh;
-            --fall-duration: 8.9s;
-            --fall-delay: 0.499s;
-            }
-            .star:nth-child(8) {
-            --star-tail-length: 6.26em;
-            --top-offset: 59.4vh;
-            --fall-duration: 7.671s;
-            --fall-delay: 1.694s;
-            }
-            .star:nth-child(9) {
-            --star-tail-length: 6.46em;
-            --top-offset: 54.52vh;
-            --fall-duration: 6.484s;
-            --fall-delay: 4.616s;
-            }
-            .star:nth-child(10) {
-            --star-tail-length: 5.34em;
-            --top-offset: 74.03vh;
-            --fall-duration: 8.565s;
-            --fall-delay: 1.159s;
-            }
-            .star:nth-child(11) {
-            --star-tail-length: 6.84em;
-            --top-offset: 90.94vh;
-            --fall-duration: 10.133s;
-            --fall-delay: 6.108s;
-            }
-            .star:nth-child(12) {
-            --star-tail-length: 5.48em;
-            --top-offset: 97.27vh;
-            --fall-duration: 10.248s;
-            --fall-delay: 4.186s;
-            }
-            .star:nth-child(13) {
-            --star-tail-length: 7.21em;
-            --top-offset: 17.75vh;
-            --fall-duration: 10.549s;
-            --fall-delay: 1.868s;
-            }
-            .star:nth-child(14) {
-            --star-tail-length: 6.35em;
-            --top-offset: 94.98vh;
-            --fall-duration: 9.682s;
-            --fall-delay: 9.327s;
-            }
-            .star:nth-child(15) {
-            --star-tail-length: 5.18em;
-            --top-offset: 52.87vh;
-            --fall-duration: 9.934s;
-            --fall-delay: 8.919s;
-            }
-            .star:nth-child(16) {
-            --star-tail-length: 5.07em;
-            --top-offset: 50.26vh;
-            --fall-duration: 11.826s;
-            --fall-delay: 8.478s;
-            }
-            .star:nth-child(17) {
-            --star-tail-length: 7.01em;
-            --top-offset: 85.73vh;
-            --fall-duration: 9.87s;
-            --fall-delay: 1.206s;
-            }
-            .star:nth-child(18) {
-            --star-tail-length: 6.39em;
-            --top-offset: 2.81vh;
-            --fall-duration: 10.292s;
-            --fall-delay: 4.394s;
-            }
-            .star:nth-child(19) {
-            --star-tail-length: 5.27em;
-            --top-offset: 56.83vh;
-            --fall-duration: 8.944s;
-            --fall-delay: 8.779s;
-            }
-            .star:nth-child(20) {
-            --star-tail-length: 6.07em;
-            --top-offset: 54.55vh;
-            --fall-duration: 9.324s;
-            --fall-delay: 7.375s;
-            }
-            .star:nth-child(21) {
-            --star-tail-length: 6.1em;
-            --top-offset: 87.67vh;
-            --fall-duration: 11.943s;
-            --fall-delay: 6.919s;
-            }
-            .star:nth-child(22) {
-            --star-tail-length: 5.98em;
-            --top-offset: 70.04vh;
-            --fall-duration: 9.995s;
-            --fall-delay: 4.472s;
-            }
-            .star:nth-child(23) {
-            --star-tail-length: 6.34em;
-            --top-offset: 77.19vh;
-            --fall-duration: 10.073s;
-            --fall-delay: 8.354s;
-            }
-            .star:nth-child(24) {
-            --star-tail-length: 6.95em;
-            --top-offset: 14.48vh;
-            --fall-duration: 9.028s;
-            --fall-delay: 7.638s;
-            }
-            .star:nth-child(25) {
-            --star-tail-length: 6.23em;
-            --top-offset: 8.48vh;
-            --fall-duration: 7.427s;
-            --fall-delay: 0.915s;
-            }
-            .star:nth-child(26) {
-            --star-tail-length: 5.09em;
-            --top-offset: 6.56vh;
-            --fall-duration: 7.706s;
-            --fall-delay: 2.841s;
-            }
-            .star:nth-child(27) {
-            --star-tail-length: 7.01em;
-            --top-offset: 92.85vh;
-            --fall-duration: 7.359s;
-            --fall-delay: 7.229s;
-            }
-            .star:nth-child(28) {
-            --star-tail-length: 5.49em;
-            --top-offset: 27.89vh;
-            --fall-duration: 10.344s;
-            --fall-delay: 2.346s;
-            }
-            .star:nth-child(29) {
-            --star-tail-length: 5.82em;
-            --top-offset: 56.08vh;
-            --fall-duration: 10.911s;
-            --fall-delay: 4.231s;
-            }
-            .star:nth-child(30) {
-            --star-tail-length: 7.24em;
-            --top-offset: 22.54vh;
-            --fall-duration: 9.344s;
-            --fall-delay: 2.112s;
-            }
-            .star:nth-child(31) {
-            --star-tail-length: 6.8em;
-            --top-offset: 59.49vh;
-            --fall-duration: 7.059s;
-            --fall-delay: 0.924s;
-            }
-            .star:nth-child(32) {
-            --star-tail-length: 5.22em;
-            --top-offset: 44.01vh;
-            --fall-duration: 10.121s;
-            --fall-delay: 0.591s;
-            }
-            .star:nth-child(33) {
-            --star-tail-length: 6.1em;
-            --top-offset: 78.61vh;
-            --fall-duration: 8.306s;
-            --fall-delay: 4.403s;
-            }
-            .star:nth-child(34) {
-            --star-tail-length: 7.26em;
-            --top-offset: 85.76vh;
-            --fall-duration: 7.058s;
-            --fall-delay: 6.772s;
-            }
-            .star:nth-child(35) {
-            --star-tail-length: 7.01em;
-            --top-offset: 77.17vh;
-            --fall-duration: 6.29s;
-            --fall-delay: 1.468s;
-            }
-            .star:nth-child(36) {
-            --star-tail-length: 5.17em;
-            --top-offset: 13.63vh;
-            --fall-duration: 6.739s;
-            --fall-delay: 0.019s;
-            }
-            .star:nth-child(37) {
-            --star-tail-length: 6.41em;
-            --top-offset: 70.18vh;
-            --fall-duration: 6.177s;
-            --fall-delay: 8.148s;
-            }
-            .star:nth-child(38) {
-            --star-tail-length: 5.32em;
-            --top-offset: 62.65vh;
-            --fall-duration: 10.476s;
-            --fall-delay: 0.98s;
-            }
-            .star:nth-child(39) {
-            --star-tail-length: 7.24em;
-            --top-offset: 66.12vh;
-            --fall-duration: 8.449s;
-            --fall-delay: 4.255s;
-            }
-            .star:nth-child(40) {
-            --star-tail-length: 6.73em;
-            --top-offset: 14.73vh;
-            --fall-duration: 9.857s;
-            --fall-delay: 6.867s;
-            }
-            .star:nth-child(41) {
-            --star-tail-length: 5.25em;
-            --top-offset: 45.23vh;
-            --fall-duration: 7.898s;
-            --fall-delay: 4.966s;
-            }
-            .star:nth-child(42) {
-            --star-tail-length: 6.73em;
-            --top-offset: 36.17vh;
-            --fall-duration: 7.32s;
-            --fall-delay: 3.93s;
-            }
-            .star:nth-child(43) {
-            --star-tail-length: 7.38em;
-            --top-offset: 83.09vh;
-            --fall-duration: 7.394s;
-            --fall-delay: 5.388s;
-            }
-            .star:nth-child(44) {
-            --star-tail-length: 5.18em;
-            --top-offset: 98.36vh;
-            --fall-duration: 6.905s;
-            --fall-delay: 2.771s;
-            }
-            .star:nth-child(45) {
-            --star-tail-length: 6.66em;
-            --top-offset: 27.99vh;
-            --fall-duration: 7.62s;
-            --fall-delay: 3.624s;
-            }
-            .star:nth-child(46) {
-            --star-tail-length: 5.19em;
-            --top-offset: 92vh;
-            --fall-duration: 9.158s;
-            --fall-delay: 1.984s;
-            }
-            .star:nth-child(47) {
-            --star-tail-length: 6.16em;
-            --top-offset: 2.87vh;
-            --fall-duration: 9.266s;
-            --fall-delay: 4.04s;
-            }
-            .star:nth-child(48) {
-            --star-tail-length: 6.34em;
-            --top-offset: 19.39vh;
-            --fall-duration: 7.503s;
-            --fall-delay: 0.045s;
-            }
-            .star:nth-child(49) {
-            --star-tail-length: 6.85em;
-            --top-offset: 79.92vh;
-            --fall-duration: 7.472s;
-            --fall-delay: 1.514s;
-            }
-            .star:nth-child(50) {
-            --star-tail-length: 7.35em;
-            --top-offset: 63.71vh;
-            --fall-duration: 8.117s;
-            --fall-delay: 4.46s;
-            }
-            .star::before, .star::after {
-            position: absolute;
-            content: "";
-            top: 0;
-            left: calc(var(--star-width) / -2);
-            width: var(--star-width);
-            height: 100%;
-            background: linear-gradient(45deg, transparent, currentColor, transparent);
-            border-radius: inherit;
-            animation: blink 2s linear infinite;
-            }
-            .star::before {
-            transform: rotate(45deg);
-            }
-            .star::after {
-            transform: rotate(-45deg);
-            }
-
-            @keyframes fall {
-            to {
-                transform: translate3d(-30em, 0, 0);
-            }
-            }
-            @keyframes tail-fade {
-            0%, 50% {
-                width: var(--star-tail-length);
-                opacity: 1;
-            }
-            70%, 80% {
-                width: 0;
-                opacity: 0.4;
-            }
-            100% {
-                width: 0;
-                opacity: 0;
-            }
-            }
-            @keyframes blink {
-            50% {
-                opacity: 0.6;
-            }
-            }
-        </style>
-    </head>
-
-    <body>
-        <div class="stars"></div>
-
-        <script>
-            document.addEventListener("DOMContentLoaded", function() {
-                const starsContainer = document.querySelector('.stars');
-                const isMobile = window.innerWidth <= 750;
-                const starCount = isMobile ? 30 : 30; // Reduce the number of stars on mobile because of performance issues (currently disabled because we need to find a better workarround)
-
-                for (let i = 0; i < starCount; i++) {
-                    const star = document.createElement("div");
-                    star.classList.add("star");
-                    starsContainer.appendChild(star);
-                }
-            });
-        </script>
-
-        <div class="header">
-            <p class="comet-text">🚀 Comet - <a href="https://github.com/g0ldyy/comet">GitHub</a></p>
-            {{CUSTOM_HEADER_HTML|safe}}
-        </div>
-
-        <div class="form-container">
-            <div class="form-item">
-                <sl-select id="indexers" multiple clearable label="Indexers" placeholder="Select indexers"></sl-select>
-            </div>
-
-            <div class="form-item">
-                <sl-select id="languages" multiple clearable label="Languages" placeholder="Select languages"></sl-select>
-            </div>
-
-            <div class="form-item">
-                <sl-select id="resolutions" multiple clearable label="Resolutions" placeholder="Select resolutions"></sl-select>
-            </div>
-
-            <div class="form-item">
-                <sl-input id="maxResults" type="number" min=0 value=10 label="Max Results" placeholder="Enter max results"></sl-input>
-            </div>
-
-            <div class="form-item">
-                <sl-select id="debridService" value="realdebrid" label="Debrid Service" placeholder="Select debrid service">
-                    <sl-option value="realdebrid">Real-Debrid</sl-option>
-                </sl-select>
-            </div>
-
-            <div class="form-item">
-                <sl-input id="debridApiKey" label="Debrid API Key" placeholder="Enter API key"></sl-input>
-            </div>
-
-            <div class="centered-item">
-                <sl-button id="install" variant="neutral">Install</sl-button>
-
-                <sl-alert variant="neutral" duration="3000" closable>
-                    <sl-icon slot="icon" name="clipboard2-check"></sl-icon>
-                    <strong>The Stremio addon link has been automatically copied.</strong>
-                </sl-alert>
-
-                <script type="module">
-                    let defaultLanguages = [];
-                    let defaultResolutions = [];
-            
-                    document.addEventListener("DOMContentLoaded", function() {
-                        fetch("/static/config.json")
-                            .then(response => response.json())
-                            .then(data => {
-                                populateSelect("indexers", data.indexers);
-                                populateSelect("languages", data.languages);
-                                populateSelect("resolutions", data.resolutions);
-            
-                                defaultLanguages = data.languages;
-                                defaultResolutions = data.resolutions;
-                            });
-                    });
-            
-                    function populateSelect(selectId, options) {
-                        const selectElement = document.getElementById(selectId);
-                        options.forEach(option => {
-                            const optionElement = document.createElement("sl-option");
-                            optionElement.value = option;
-                            optionElement.textContent = option;
-                            selectElement.appendChild(optionElement);
-                        });
-                        selectElement.value = options;
-                    }
-            
-                    const button = document.querySelector("sl-button");
-                    const alert = document.querySelector('sl-alert[variant="neutral"]');
-                    button.addEventListener("click", () => {
-                        const debridService = document.getElementById("debridService").value;
-                        const debridApiKey = document.getElementById("debridApiKey").value;
-                        const indexers = Array.from(document.getElementById("indexers").selectedOptions).map(option => option.value);
-                        const languages = Array.from(document.getElementById("languages").selectedOptions).map(option => option.value);
-                        const resolutions = Array.from(document.getElementById("resolutions").selectedOptions).map(option => option.value);
-                        const maxResults = document.getElementById("maxResults").value;
-            
-                        const selectedLanguages = languages.length === defaultLanguages.length && languages.every((val, index) => val === defaultLanguages[index]) ? ["All"] : languages;
-                        const selectedResolutions = resolutions.length === defaultResolutions.length && resolutions.every((val, index) => val === defaultResolutions[index]) ? ["All"] : resolutions;
-            
-                        const settings = {
-                            debridService: debridService,
-                            debridApiKey: debridApiKey,
-                            indexers: indexers,
-                            maxResults: parseInt(maxResults),
-                            resolutions: selectedResolutions,
-                            languages: selectedLanguages
-                        };
-            
-                        navigator.clipboard.writeText(`${window.location.origin}/${btoa(JSON.stringify(settings))}/manifest.json`).then(() => {
-                            alert.toast();
-                        });
-                    });
-                </script>
-            </div>
-        </div>
-    </body>
-</html>
-=======
-<!DOCTYPE html>
-<html class="sl-theme-dark">
-    <head>
-        <meta charset="UTF-8">
-        <meta name="viewport" content="width=device-width, initial-scale=1, shrink-to-fit=no">
-        <meta content="Comet" property="og:title" />
-        <meta content="Stremio's fastest torrent/debrid search add-on." property="og:description" />
-        <meta content="https://comet.fast" property="og:url" />
-        <meta content="https://i.imgur.com/jmVoVMu.jpeg" property="og:image" />
-        <meta content="#6b6ef8" data-react-helmet="true" name="theme-color" />
-
-        <title>Comet - Stremio's fastest torrent/debrid search add-on.</title>
-        <link id="favicon" rel="icon" type="image/x-icon" href="https://i.imgur.com/jmVoVMu.jpeg">
-
-        <link rel="stylesheet" href="https://cdn.jsdelivr.net/npm/@shoelace-style/shoelace@2.15.1/cdn/themes/dark.css" />
-        <script type="module" src="https://cdn.jsdelivr.net/npm/@shoelace-style/shoelace@2.15.1/cdn/shoelace-autoloader.js"></script>
-
-        <style>
-            :not(:defined) {
-                visibility: hidden;
-            }
-
-            body {
-                display: flex;
-                flex-direction: column;
-                justify-content: center;
-                align-items: center;
-                min-height: 100vh;
-                margin: 0;
-                background: radial-gradient(ellipse at bottom, #25292c 0%, #0c0d13 100%);
-                font-family: system-ui, -apple-system, "Segoe UI", Roboto, "Helvetica Neue", "Noto Sans", "Liberation Sans", Arial, sans-serif, "Apple Color Emoji", "Segoe UI Emoji", "Segoe UI Symbol", "Noto Color Emoji";
-                font-size: 1rem;
-                font-weight: 400;
-            }
-
-            ::-webkit-scrollbar {
-                overflow: hidden;
-            }
-
-            .header {
-                text-align: center;
-                width: 40%;
-                margin-bottom: 20px;
-            }
-
-            .comet-text {
-                font-size: calc(1.375rem + 1.5vw);
-                font-weight: 500;
-                margin-bottom: 0;
-            }
-            
-            .form-container {
-                background-color: #1a1d20;
-                padding: 2rem;
-                border-radius: 0.375rem;
-                box-shadow: 0 0.5rem 1rem rgba(0, 0, 0, 0.15);
-                width: 50%;
-                margin-bottom: 50px;
-            }
-
-            .form-item {
-                margin-bottom: 0.75rem;
-            }
-
-            .centered-item {
-                display: flex;
-                justify-content: center;
-            }
-
-            .stars {
-            position: fixed;
-            top: 0;
-            left: 0;
-            width: 100%;
-            height: 120%;
-            transform: rotate(-45deg);
-            z-index: -1;
-            }
-            .star {
-            --star-color: var(--primary-color);
-            --star-tail-length: 6em;
-            --star-tail-height: 2px;
-            --star-width: calc(var(--star-tail-length) / 6);
-            --fall-duration: 9s;
-            --tail-fade-duration: var(--fall-duration);
-            position: absolute;
-            top: var(--top-offset);
-            left: 0;
-            width: var(--star-tail-length);
-            height: var(--star-tail-height);
-            color: var(--star-color);
-            background: linear-gradient(45deg, currentColor, transparent);
-            border-radius: 50%;
-            filter: drop-shadow(0 0 6px currentColor);
-            transform: translate3d(104em, 0, 0);
-            animation: fall var(--fall-duration) var(--fall-delay) linear infinite, tail-fade var(--tail-fade-duration) var(--fall-delay) ease-out infinite;
-            }
-            @media screen and (max-width: 750px) {
-            .star {
-                animation: fall var(--fall-duration) var(--fall-delay) linear infinite;
-            }
-            }
-            .star:nth-child(1) {
-            --star-tail-length: 6.14em;
-            --top-offset: 3.64vh;
-            --fall-duration: 10.878s;
-            --fall-delay: 0.034s;
-            }
-            .star:nth-child(2) {
-            --star-tail-length: 5.08em;
-            --top-offset: 69.69vh;
-            --fall-duration: 11.372s;
-            --fall-delay: 1.679s;
-            }
-            .star:nth-child(3) {
-            --star-tail-length: 6.1em;
-            --top-offset: 64.3vh;
-            --fall-duration: 7.088s;
-            --fall-delay: 3.382s;
-            }
-            .star:nth-child(4) {
-            --star-tail-length: 6.66em;
-            --top-offset: 34.91vh;
-            --fall-duration: 6.184s;
-            --fall-delay: 9.61s;
-            }
-            .star:nth-child(5) {
-            --star-tail-length: 6.89em;
-            --top-offset: 24.92vh;
-            --fall-duration: 9.465s;
-            --fall-delay: 9.12s;
-            }
-            .star:nth-child(6) {
-            --star-tail-length: 6.5em;
-            --top-offset: 51.9vh;
-            --fall-duration: 10.52s;
-            --fall-delay: 0.214s;
-            }
-            .star:nth-child(7) {
-            --star-tail-length: 5.58em;
-            --top-offset: 24.15vh;
-            --fall-duration: 8.9s;
-            --fall-delay: 0.499s;
-            }
-            .star:nth-child(8) {
-            --star-tail-length: 6.26em;
-            --top-offset: 59.4vh;
-            --fall-duration: 7.671s;
-            --fall-delay: 1.694s;
-            }
-            .star:nth-child(9) {
-            --star-tail-length: 6.46em;
-            --top-offset: 54.52vh;
-            --fall-duration: 6.484s;
-            --fall-delay: 4.616s;
-            }
-            .star:nth-child(10) {
-            --star-tail-length: 5.34em;
-            --top-offset: 74.03vh;
-            --fall-duration: 8.565s;
-            --fall-delay: 1.159s;
-            }
-            .star:nth-child(11) {
-            --star-tail-length: 6.84em;
-            --top-offset: 90.94vh;
-            --fall-duration: 10.133s;
-            --fall-delay: 6.108s;
-            }
-            .star:nth-child(12) {
-            --star-tail-length: 5.48em;
-            --top-offset: 97.27vh;
-            --fall-duration: 10.248s;
-            --fall-delay: 4.186s;
-            }
-            .star:nth-child(13) {
-            --star-tail-length: 7.21em;
-            --top-offset: 17.75vh;
-            --fall-duration: 10.549s;
-            --fall-delay: 1.868s;
-            }
-            .star:nth-child(14) {
-            --star-tail-length: 6.35em;
-            --top-offset: 94.98vh;
-            --fall-duration: 9.682s;
-            --fall-delay: 9.327s;
-            }
-            .star:nth-child(15) {
-            --star-tail-length: 5.18em;
-            --top-offset: 52.87vh;
-            --fall-duration: 9.934s;
-            --fall-delay: 8.919s;
-            }
-            .star:nth-child(16) {
-            --star-tail-length: 5.07em;
-            --top-offset: 50.26vh;
-            --fall-duration: 11.826s;
-            --fall-delay: 8.478s;
-            }
-            .star:nth-child(17) {
-            --star-tail-length: 7.01em;
-            --top-offset: 85.73vh;
-            --fall-duration: 9.87s;
-            --fall-delay: 1.206s;
-            }
-            .star:nth-child(18) {
-            --star-tail-length: 6.39em;
-            --top-offset: 2.81vh;
-            --fall-duration: 10.292s;
-            --fall-delay: 4.394s;
-            }
-            .star:nth-child(19) {
-            --star-tail-length: 5.27em;
-            --top-offset: 56.83vh;
-            --fall-duration: 8.944s;
-            --fall-delay: 8.779s;
-            }
-            .star:nth-child(20) {
-            --star-tail-length: 6.07em;
-            --top-offset: 54.55vh;
-            --fall-duration: 9.324s;
-            --fall-delay: 7.375s;
-            }
-            .star:nth-child(21) {
-            --star-tail-length: 6.1em;
-            --top-offset: 87.67vh;
-            --fall-duration: 11.943s;
-            --fall-delay: 6.919s;
-            }
-            .star:nth-child(22) {
-            --star-tail-length: 5.98em;
-            --top-offset: 70.04vh;
-            --fall-duration: 9.995s;
-            --fall-delay: 4.472s;
-            }
-            .star:nth-child(23) {
-            --star-tail-length: 6.34em;
-            --top-offset: 77.19vh;
-            --fall-duration: 10.073s;
-            --fall-delay: 8.354s;
-            }
-            .star:nth-child(24) {
-            --star-tail-length: 6.95em;
-            --top-offset: 14.48vh;
-            --fall-duration: 9.028s;
-            --fall-delay: 7.638s;
-            }
-            .star:nth-child(25) {
-            --star-tail-length: 6.23em;
-            --top-offset: 8.48vh;
-            --fall-duration: 7.427s;
-            --fall-delay: 0.915s;
-            }
-            .star:nth-child(26) {
-            --star-tail-length: 5.09em;
-            --top-offset: 6.56vh;
-            --fall-duration: 7.706s;
-            --fall-delay: 2.841s;
-            }
-            .star:nth-child(27) {
-            --star-tail-length: 7.01em;
-            --top-offset: 92.85vh;
-            --fall-duration: 7.359s;
-            --fall-delay: 7.229s;
-            }
-            .star:nth-child(28) {
-            --star-tail-length: 5.49em;
-            --top-offset: 27.89vh;
-            --fall-duration: 10.344s;
-            --fall-delay: 2.346s;
-            }
-            .star:nth-child(29) {
-            --star-tail-length: 5.82em;
-            --top-offset: 56.08vh;
-            --fall-duration: 10.911s;
-            --fall-delay: 4.231s;
-            }
-            .star:nth-child(30) {
-            --star-tail-length: 7.24em;
-            --top-offset: 22.54vh;
-            --fall-duration: 9.344s;
-            --fall-delay: 2.112s;
-            }
-            .star:nth-child(31) {
-            --star-tail-length: 6.8em;
-            --top-offset: 59.49vh;
-            --fall-duration: 7.059s;
-            --fall-delay: 0.924s;
-            }
-            .star:nth-child(32) {
-            --star-tail-length: 5.22em;
-            --top-offset: 44.01vh;
-            --fall-duration: 10.121s;
-            --fall-delay: 0.591s;
-            }
-            .star:nth-child(33) {
-            --star-tail-length: 6.1em;
-            --top-offset: 78.61vh;
-            --fall-duration: 8.306s;
-            --fall-delay: 4.403s;
-            }
-            .star:nth-child(34) {
-            --star-tail-length: 7.26em;
-            --top-offset: 85.76vh;
-            --fall-duration: 7.058s;
-            --fall-delay: 6.772s;
-            }
-            .star:nth-child(35) {
-            --star-tail-length: 7.01em;
-            --top-offset: 77.17vh;
-            --fall-duration: 6.29s;
-            --fall-delay: 1.468s;
-            }
-            .star:nth-child(36) {
-            --star-tail-length: 5.17em;
-            --top-offset: 13.63vh;
-            --fall-duration: 6.739s;
-            --fall-delay: 0.019s;
-            }
-            .star:nth-child(37) {
-            --star-tail-length: 6.41em;
-            --top-offset: 70.18vh;
-            --fall-duration: 6.177s;
-            --fall-delay: 8.148s;
-            }
-            .star:nth-child(38) {
-            --star-tail-length: 5.32em;
-            --top-offset: 62.65vh;
-            --fall-duration: 10.476s;
-            --fall-delay: 0.98s;
-            }
-            .star:nth-child(39) {
-            --star-tail-length: 7.24em;
-            --top-offset: 66.12vh;
-            --fall-duration: 8.449s;
-            --fall-delay: 4.255s;
-            }
-            .star:nth-child(40) {
-            --star-tail-length: 6.73em;
-            --top-offset: 14.73vh;
-            --fall-duration: 9.857s;
-            --fall-delay: 6.867s;
-            }
-            .star:nth-child(41) {
-            --star-tail-length: 5.25em;
-            --top-offset: 45.23vh;
-            --fall-duration: 7.898s;
-            --fall-delay: 4.966s;
-            }
-            .star:nth-child(42) {
-            --star-tail-length: 6.73em;
-            --top-offset: 36.17vh;
-            --fall-duration: 7.32s;
-            --fall-delay: 3.93s;
-            }
-            .star:nth-child(43) {
-            --star-tail-length: 7.38em;
-            --top-offset: 83.09vh;
-            --fall-duration: 7.394s;
-            --fall-delay: 5.388s;
-            }
-            .star:nth-child(44) {
-            --star-tail-length: 5.18em;
-            --top-offset: 98.36vh;
-            --fall-duration: 6.905s;
-            --fall-delay: 2.771s;
-            }
-            .star:nth-child(45) {
-            --star-tail-length: 6.66em;
-            --top-offset: 27.99vh;
-            --fall-duration: 7.62s;
-            --fall-delay: 3.624s;
-            }
-            .star:nth-child(46) {
-            --star-tail-length: 5.19em;
-            --top-offset: 92vh;
-            --fall-duration: 9.158s;
-            --fall-delay: 1.984s;
-            }
-            .star:nth-child(47) {
-            --star-tail-length: 6.16em;
-            --top-offset: 2.87vh;
-            --fall-duration: 9.266s;
-            --fall-delay: 4.04s;
-            }
-            .star:nth-child(48) {
-            --star-tail-length: 6.34em;
-            --top-offset: 19.39vh;
-            --fall-duration: 7.503s;
-            --fall-delay: 0.045s;
-            }
-            .star:nth-child(49) {
-            --star-tail-length: 6.85em;
-            --top-offset: 79.92vh;
-            --fall-duration: 7.472s;
-            --fall-delay: 1.514s;
-            }
-            .star:nth-child(50) {
-            --star-tail-length: 7.35em;
-            --top-offset: 63.71vh;
-            --fall-duration: 8.117s;
-            --fall-delay: 4.46s;
-            }
-            .star::before, .star::after {
-            position: absolute;
-            content: "";
-            top: 0;
-            left: calc(var(--star-width) / -2);
-            width: var(--star-width);
-            height: 100%;
-            background: linear-gradient(45deg, transparent, currentColor, transparent);
-            border-radius: inherit;
-            animation: blink 2s linear infinite;
-            }
-            .star::before {
-            transform: rotate(45deg);
-            }
-            .star::after {
-            transform: rotate(-45deg);
-            }
-
-            @keyframes fall {
-            to {
-                transform: translate3d(-30em, 0, 0);
-            }
-            }
-            @keyframes tail-fade {
-            0%, 50% {
-                width: var(--star-tail-length);
-                opacity: 1;
-            }
-            70%, 80% {
-                width: 0;
-                opacity: 0.4;
-            }
-            100% {
-                width: 0;
-                opacity: 0;
-            }
-            }
-            @keyframes blink {
-            50% {
-                opacity: 0.6;
-            }
-            }
-        </style>
-    </head>
-
-    <body>
-        <div class="stars"></div>
-
-        <script>
-            document.addEventListener("DOMContentLoaded", function() {
-                const starsContainer = document.querySelector('.stars');
-                const isMobile = window.innerWidth <= 750;
-                const starCount = isMobile ? 30 : 30; // Reduce the number of stars on mobile because of performance issues (currently disabled because we need to find a better workarround)
-
-                for (let i = 0; i < starCount; i++) {
-                    const star = document.createElement("div");
-                    star.classList.add("star");
-                    starsContainer.appendChild(star);
-                }
-            });
-        </script>
-
-        <div class="header">
-            <p class="comet-text">🚀 Comet - <a href="https://github.com/g0ldyy/comet">GitHub</a></p>
-            {{CUSTOM_HEADER_HTML|safe}}
-        </div>
-
-        <div class="form-container">
-            <div class="form-item">
-                <sl-select id="indexers" multiple clearable label="Indexers" placeholder="Select indexers"></sl-select>
-            </div>
-
-            <div class="form-item">
-                <sl-select id="languages" multiple clearable label="Languages" placeholder="Select languages"></sl-select>
-            </div>
-
-            <div class="form-item">
-                <sl-select id="resolutions" multiple clearable label="Resolutions" placeholder="Select resolutions"></sl-select>
-            </div>
-
-            <div class="form-item">
-                <sl-input id="maxResults" type="number" min=0 value=0 label="Max Results" placeholder="Enter max results"></sl-input>
-            </div>
-
-            <div class="form-item">
-                <sl-select id="debridService" value="realdebrid" label="Debrid Service" placeholder="Select debrid service">
-                    <sl-option value="realdebrid">Real-Debrid</sl-option>
-                </sl-select>
-            </div>
-
-            <div class="form-item">
-                <sl-input id="debridApiKey" label="Debrid API Key" placeholder="Enter API key"></sl-input>
-            </div>
-
-            <div class="centered-item">
-                <sl-button id="install" variant="neutral">Install</sl-button>
-
-                <sl-alert variant="neutral" duration="3000" closable>
-                    <sl-icon slot="icon" name="clipboard2-check"></sl-icon>
-                    <strong>The Stremio addon link has been automatically copied.</strong>
-                </sl-alert>
-
-                <script type="module">
-                    let defaultLanguages = [];
-                    let defaultResolutions = [];
-            
-                    document.addEventListener("DOMContentLoaded", function() {
-                        const webConfig = {{webConfig|tojson}};
-                        populateSelect("indexers", webConfig.indexers);
-                        populateSelect("languages", webConfig.languages);
-                        populateSelect("resolutions", webConfig.resolutions);
-
-                        defaultLanguages = webConfig.languages;
-                        defaultResolutions = webConfig.resolutions;
-                    });
-            
-                    function populateSelect(selectId, options) {
-                        const selectElement = document.getElementById(selectId);
-                        options.forEach(option => {
-                            const optionElement = document.createElement("sl-option");
-                            optionElement.value = option;
-                            optionElement.textContent = option;
-                            selectElement.appendChild(optionElement);
-                        });
-                        selectElement.value = options;
-                    }
-            
-                    const button = document.querySelector("sl-button");
-                    const alert = document.querySelector('sl-alert[variant="neutral"]');
-                    button.addEventListener("click", () => {
-                        const debridService = document.getElementById("debridService").value;
-                        const debridApiKey = document.getElementById("debridApiKey").value;
-                        const indexers = Array.from(document.getElementById("indexers").selectedOptions).map(option => option.value);
-                        const languages = Array.from(document.getElementById("languages").selectedOptions).map(option => option.value);
-                        const resolutions = Array.from(document.getElementById("resolutions").selectedOptions).map(option => option.value);
-                        const maxResults = document.getElementById("maxResults").value;
-            
-                        const selectedLanguages = languages.length === defaultLanguages.length && languages.every((val, index) => val === defaultLanguages[index]) ? ["All"] : languages;
-                        const selectedResolutions = resolutions.length === defaultResolutions.length && resolutions.every((val, index) => val === defaultResolutions[index]) ? ["All"] : resolutions;
-            
-                        const settings = {
-                            debridService: debridService,
-                            debridApiKey: debridApiKey,
-                            indexers: indexers,
-                            maxResults: parseInt(maxResults),
-                            resolutions: selectedResolutions,
-                            languages: selectedLanguages
-                        };
-
-                        const textarea = document.createElement("textarea");
-                        textarea.value = `${window.location.origin}/${btoa(JSON.stringify(settings))}/manifest.json`;
-                        document.body.appendChild(textarea);
-                        textarea.select();
-                        document.execCommand("copy");
-                        document.body.removeChild(textarea);
-                        alert.toast();
-                    });
-                </script>
-            </div>
-        </div>
-    </body>
-</html>
->>>>>>> befb2a0e
+<!DOCTYPE html>
+<html class="sl-theme-dark">
+    <head>
+        <meta charset="UTF-8">
+        <meta name="viewport" content="width=device-width, initial-scale=1, shrink-to-fit=no">
+        <meta content="Comet" property="og:title" />
+        <meta content="Stremio's fastest torrent/debrid search add-on." property="og:description" />
+        <meta content="https://comet.fast" property="og:url" />
+        <meta content="https://i.imgur.com/jmVoVMu.jpeg" property="og:image" />
+        <meta content="#6b6ef8" data-react-helmet="true" name="theme-color" />
+
+        <title>Comet - Stremio's fastest torrent/debrid search add-on.</title>
+        <link id="favicon" rel="icon" type="image/x-icon" href="https://i.imgur.com/jmVoVMu.jpeg">
+
+        <link rel="stylesheet" href="https://cdn.jsdelivr.net/npm/@shoelace-style/shoelace@2.15.1/cdn/themes/dark.css" />
+        <script type="module" src="https://cdn.jsdelivr.net/npm/@shoelace-style/shoelace@2.15.1/cdn/shoelace-autoloader.js"></script>
+
+        <style>
+            :not(:defined) {
+                visibility: hidden;
+            }
+
+            body {
+                display: flex;
+                flex-direction: column;
+                justify-content: center;
+                align-items: center;
+                min-height: 100vh;
+                margin: 0;
+                background: radial-gradient(ellipse at bottom, #25292c 0%, #0c0d13 100%);
+                font-family: system-ui, -apple-system, "Segoe UI", Roboto, "Helvetica Neue", "Noto Sans", "Liberation Sans", Arial, sans-serif, "Apple Color Emoji", "Segoe UI Emoji", "Segoe UI Symbol", "Noto Color Emoji";
+                font-size: 1rem;
+                font-weight: 400;
+            }
+
+            ::-webkit-scrollbar {
+                overflow: hidden;
+            }
+
+            .header {
+                text-align: center;
+                width: 40%;
+                margin-bottom: 20px;
+            }
+
+            .comet-text {
+                font-size: calc(1.375rem + 1.5vw);
+                font-weight: 500;
+                margin-bottom: 0;
+            }
+            
+            .form-container {
+                background-color: #1a1d20;
+                padding: 2rem;
+                border-radius: 0.375rem;
+                box-shadow: 0 0.5rem 1rem rgba(0, 0, 0, 0.15);
+                width: 50%;
+                margin-bottom: 50px;
+            }
+
+            .form-item {
+                margin-bottom: 0.75rem;
+            }
+
+            .centered-item {
+                display: flex;
+                justify-content: center;
+            }
+
+            .stars {
+            position: fixed;
+            top: 0;
+            left: 0;
+            width: 100%;
+            height: 120%;
+            transform: rotate(-45deg);
+            z-index: -1;
+            }
+            .star {
+            --star-color: var(--primary-color);
+            --star-tail-length: 6em;
+            --star-tail-height: 2px;
+            --star-width: calc(var(--star-tail-length) / 6);
+            --fall-duration: 9s;
+            --tail-fade-duration: var(--fall-duration);
+            position: absolute;
+            top: var(--top-offset);
+            left: 0;
+            width: var(--star-tail-length);
+            height: var(--star-tail-height);
+            color: var(--star-color);
+            background: linear-gradient(45deg, currentColor, transparent);
+            border-radius: 50%;
+            filter: drop-shadow(0 0 6px currentColor);
+            transform: translate3d(104em, 0, 0);
+            animation: fall var(--fall-duration) var(--fall-delay) linear infinite, tail-fade var(--tail-fade-duration) var(--fall-delay) ease-out infinite;
+            }
+            @media screen and (max-width: 750px) {
+            .star {
+                animation: fall var(--fall-duration) var(--fall-delay) linear infinite;
+            }
+            }
+            .star:nth-child(1) {
+            --star-tail-length: 6.14em;
+            --top-offset: 3.64vh;
+            --fall-duration: 10.878s;
+            --fall-delay: 0.034s;
+            }
+            .star:nth-child(2) {
+            --star-tail-length: 5.08em;
+            --top-offset: 69.69vh;
+            --fall-duration: 11.372s;
+            --fall-delay: 1.679s;
+            }
+            .star:nth-child(3) {
+            --star-tail-length: 6.1em;
+            --top-offset: 64.3vh;
+            --fall-duration: 7.088s;
+            --fall-delay: 3.382s;
+            }
+            .star:nth-child(4) {
+            --star-tail-length: 6.66em;
+            --top-offset: 34.91vh;
+            --fall-duration: 6.184s;
+            --fall-delay: 9.61s;
+            }
+            .star:nth-child(5) {
+            --star-tail-length: 6.89em;
+            --top-offset: 24.92vh;
+            --fall-duration: 9.465s;
+            --fall-delay: 9.12s;
+            }
+            .star:nth-child(6) {
+            --star-tail-length: 6.5em;
+            --top-offset: 51.9vh;
+            --fall-duration: 10.52s;
+            --fall-delay: 0.214s;
+            }
+            .star:nth-child(7) {
+            --star-tail-length: 5.58em;
+            --top-offset: 24.15vh;
+            --fall-duration: 8.9s;
+            --fall-delay: 0.499s;
+            }
+            .star:nth-child(8) {
+            --star-tail-length: 6.26em;
+            --top-offset: 59.4vh;
+            --fall-duration: 7.671s;
+            --fall-delay: 1.694s;
+            }
+            .star:nth-child(9) {
+            --star-tail-length: 6.46em;
+            --top-offset: 54.52vh;
+            --fall-duration: 6.484s;
+            --fall-delay: 4.616s;
+            }
+            .star:nth-child(10) {
+            --star-tail-length: 5.34em;
+            --top-offset: 74.03vh;
+            --fall-duration: 8.565s;
+            --fall-delay: 1.159s;
+            }
+            .star:nth-child(11) {
+            --star-tail-length: 6.84em;
+            --top-offset: 90.94vh;
+            --fall-duration: 10.133s;
+            --fall-delay: 6.108s;
+            }
+            .star:nth-child(12) {
+            --star-tail-length: 5.48em;
+            --top-offset: 97.27vh;
+            --fall-duration: 10.248s;
+            --fall-delay: 4.186s;
+            }
+            .star:nth-child(13) {
+            --star-tail-length: 7.21em;
+            --top-offset: 17.75vh;
+            --fall-duration: 10.549s;
+            --fall-delay: 1.868s;
+            }
+            .star:nth-child(14) {
+            --star-tail-length: 6.35em;
+            --top-offset: 94.98vh;
+            --fall-duration: 9.682s;
+            --fall-delay: 9.327s;
+            }
+            .star:nth-child(15) {
+            --star-tail-length: 5.18em;
+            --top-offset: 52.87vh;
+            --fall-duration: 9.934s;
+            --fall-delay: 8.919s;
+            }
+            .star:nth-child(16) {
+            --star-tail-length: 5.07em;
+            --top-offset: 50.26vh;
+            --fall-duration: 11.826s;
+            --fall-delay: 8.478s;
+            }
+            .star:nth-child(17) {
+            --star-tail-length: 7.01em;
+            --top-offset: 85.73vh;
+            --fall-duration: 9.87s;
+            --fall-delay: 1.206s;
+            }
+            .star:nth-child(18) {
+            --star-tail-length: 6.39em;
+            --top-offset: 2.81vh;
+            --fall-duration: 10.292s;
+            --fall-delay: 4.394s;
+            }
+            .star:nth-child(19) {
+            --star-tail-length: 5.27em;
+            --top-offset: 56.83vh;
+            --fall-duration: 8.944s;
+            --fall-delay: 8.779s;
+            }
+            .star:nth-child(20) {
+            --star-tail-length: 6.07em;
+            --top-offset: 54.55vh;
+            --fall-duration: 9.324s;
+            --fall-delay: 7.375s;
+            }
+            .star:nth-child(21) {
+            --star-tail-length: 6.1em;
+            --top-offset: 87.67vh;
+            --fall-duration: 11.943s;
+            --fall-delay: 6.919s;
+            }
+            .star:nth-child(22) {
+            --star-tail-length: 5.98em;
+            --top-offset: 70.04vh;
+            --fall-duration: 9.995s;
+            --fall-delay: 4.472s;
+            }
+            .star:nth-child(23) {
+            --star-tail-length: 6.34em;
+            --top-offset: 77.19vh;
+            --fall-duration: 10.073s;
+            --fall-delay: 8.354s;
+            }
+            .star:nth-child(24) {
+            --star-tail-length: 6.95em;
+            --top-offset: 14.48vh;
+            --fall-duration: 9.028s;
+            --fall-delay: 7.638s;
+            }
+            .star:nth-child(25) {
+            --star-tail-length: 6.23em;
+            --top-offset: 8.48vh;
+            --fall-duration: 7.427s;
+            --fall-delay: 0.915s;
+            }
+            .star:nth-child(26) {
+            --star-tail-length: 5.09em;
+            --top-offset: 6.56vh;
+            --fall-duration: 7.706s;
+            --fall-delay: 2.841s;
+            }
+            .star:nth-child(27) {
+            --star-tail-length: 7.01em;
+            --top-offset: 92.85vh;
+            --fall-duration: 7.359s;
+            --fall-delay: 7.229s;
+            }
+            .star:nth-child(28) {
+            --star-tail-length: 5.49em;
+            --top-offset: 27.89vh;
+            --fall-duration: 10.344s;
+            --fall-delay: 2.346s;
+            }
+            .star:nth-child(29) {
+            --star-tail-length: 5.82em;
+            --top-offset: 56.08vh;
+            --fall-duration: 10.911s;
+            --fall-delay: 4.231s;
+            }
+            .star:nth-child(30) {
+            --star-tail-length: 7.24em;
+            --top-offset: 22.54vh;
+            --fall-duration: 9.344s;
+            --fall-delay: 2.112s;
+            }
+            .star:nth-child(31) {
+            --star-tail-length: 6.8em;
+            --top-offset: 59.49vh;
+            --fall-duration: 7.059s;
+            --fall-delay: 0.924s;
+            }
+            .star:nth-child(32) {
+            --star-tail-length: 5.22em;
+            --top-offset: 44.01vh;
+            --fall-duration: 10.121s;
+            --fall-delay: 0.591s;
+            }
+            .star:nth-child(33) {
+            --star-tail-length: 6.1em;
+            --top-offset: 78.61vh;
+            --fall-duration: 8.306s;
+            --fall-delay: 4.403s;
+            }
+            .star:nth-child(34) {
+            --star-tail-length: 7.26em;
+            --top-offset: 85.76vh;
+            --fall-duration: 7.058s;
+            --fall-delay: 6.772s;
+            }
+            .star:nth-child(35) {
+            --star-tail-length: 7.01em;
+            --top-offset: 77.17vh;
+            --fall-duration: 6.29s;
+            --fall-delay: 1.468s;
+            }
+            .star:nth-child(36) {
+            --star-tail-length: 5.17em;
+            --top-offset: 13.63vh;
+            --fall-duration: 6.739s;
+            --fall-delay: 0.019s;
+            }
+            .star:nth-child(37) {
+            --star-tail-length: 6.41em;
+            --top-offset: 70.18vh;
+            --fall-duration: 6.177s;
+            --fall-delay: 8.148s;
+            }
+            .star:nth-child(38) {
+            --star-tail-length: 5.32em;
+            --top-offset: 62.65vh;
+            --fall-duration: 10.476s;
+            --fall-delay: 0.98s;
+            }
+            .star:nth-child(39) {
+            --star-tail-length: 7.24em;
+            --top-offset: 66.12vh;
+            --fall-duration: 8.449s;
+            --fall-delay: 4.255s;
+            }
+            .star:nth-child(40) {
+            --star-tail-length: 6.73em;
+            --top-offset: 14.73vh;
+            --fall-duration: 9.857s;
+            --fall-delay: 6.867s;
+            }
+            .star:nth-child(41) {
+            --star-tail-length: 5.25em;
+            --top-offset: 45.23vh;
+            --fall-duration: 7.898s;
+            --fall-delay: 4.966s;
+            }
+            .star:nth-child(42) {
+            --star-tail-length: 6.73em;
+            --top-offset: 36.17vh;
+            --fall-duration: 7.32s;
+            --fall-delay: 3.93s;
+            }
+            .star:nth-child(43) {
+            --star-tail-length: 7.38em;
+            --top-offset: 83.09vh;
+            --fall-duration: 7.394s;
+            --fall-delay: 5.388s;
+            }
+            .star:nth-child(44) {
+            --star-tail-length: 5.18em;
+            --top-offset: 98.36vh;
+            --fall-duration: 6.905s;
+            --fall-delay: 2.771s;
+            }
+            .star:nth-child(45) {
+            --star-tail-length: 6.66em;
+            --top-offset: 27.99vh;
+            --fall-duration: 7.62s;
+            --fall-delay: 3.624s;
+            }
+            .star:nth-child(46) {
+            --star-tail-length: 5.19em;
+            --top-offset: 92vh;
+            --fall-duration: 9.158s;
+            --fall-delay: 1.984s;
+            }
+            .star:nth-child(47) {
+            --star-tail-length: 6.16em;
+            --top-offset: 2.87vh;
+            --fall-duration: 9.266s;
+            --fall-delay: 4.04s;
+            }
+            .star:nth-child(48) {
+            --star-tail-length: 6.34em;
+            --top-offset: 19.39vh;
+            --fall-duration: 7.503s;
+            --fall-delay: 0.045s;
+            }
+            .star:nth-child(49) {
+            --star-tail-length: 6.85em;
+            --top-offset: 79.92vh;
+            --fall-duration: 7.472s;
+            --fall-delay: 1.514s;
+            }
+            .star:nth-child(50) {
+            --star-tail-length: 7.35em;
+            --top-offset: 63.71vh;
+            --fall-duration: 8.117s;
+            --fall-delay: 4.46s;
+            }
+            .star::before, .star::after {
+            position: absolute;
+            content: "";
+            top: 0;
+            left: calc(var(--star-width) / -2);
+            width: var(--star-width);
+            height: 100%;
+            background: linear-gradient(45deg, transparent, currentColor, transparent);
+            border-radius: inherit;
+            animation: blink 2s linear infinite;
+            }
+            .star::before {
+            transform: rotate(45deg);
+            }
+            .star::after {
+            transform: rotate(-45deg);
+            }
+
+            @keyframes fall {
+            to {
+                transform: translate3d(-30em, 0, 0);
+            }
+            }
+            @keyframes tail-fade {
+            0%, 50% {
+                width: var(--star-tail-length);
+                opacity: 1;
+            }
+            70%, 80% {
+                width: 0;
+                opacity: 0.4;
+            }
+            100% {
+                width: 0;
+                opacity: 0;
+            }
+            }
+            @keyframes blink {
+            50% {
+                opacity: 0.6;
+            }
+            }
+        </style>
+    </head>
+
+    <body>
+        <div class="stars"></div>
+
+        <script>
+            document.addEventListener("DOMContentLoaded", function() {
+                const starsContainer = document.querySelector('.stars');
+                const isMobile = window.innerWidth <= 750;
+                const starCount = isMobile ? 30 : 30; // Reduce the number of stars on mobile because of performance issues (currently disabled because we need to find a better workarround)
+
+                for (let i = 0; i < starCount; i++) {
+                    const star = document.createElement("div");
+                    star.classList.add("star");
+                    starsContainer.appendChild(star);
+                }
+            });
+        </script>
+
+        <div class="header">
+            <p class="comet-text">🚀 Comet - <a href="https://github.com/g0ldyy/comet">GitHub</a></p>
+            {{CUSTOM_HEADER_HTML|safe}}
+        </div>
+
+        <div class="form-container">
+            <div class="form-item">
+                <sl-select id="indexers" multiple clearable label="Indexers" placeholder="Select indexers"></sl-select>
+            </div>
+
+            <div class="form-item">
+                <sl-select id="languages" multiple clearable label="Languages" placeholder="Select languages"></sl-select>
+            </div>
+
+            <div class="form-item">
+                <sl-select id="resolutions" multiple clearable label="Resolutions" placeholder="Select resolutions"></sl-select>
+            </div>
+
+            <div class="form-item">
+                <sl-input id="maxResults" type="number" min=0 value=10 label="Max Results" placeholder="Enter max results"></sl-input>
+            </div>
+
+            <div class="form-item">
+                <sl-select id="debridService" value="realdebrid" label="Debrid Service" placeholder="Select debrid service">
+                    <sl-option value="realdebrid">Real-Debrid</sl-option>
+                </sl-select>
+            </div>
+
+            <div class="form-item">
+                <sl-input id="debridApiKey" label="Debrid API Key" placeholder="Enter API key"></sl-input>
+            </div>
+
+            <div class="centered-item">
+                <sl-button id="install" variant="neutral">Install</sl-button>
+
+                <sl-alert variant="neutral" duration="3000" closable>
+                    <sl-icon slot="icon" name="clipboard2-check"></sl-icon>
+                    <strong>The Stremio addon link has been automatically copied.</strong>
+                </sl-alert>
+
+                <script type="module">
+                    let defaultLanguages = [];
+                    let defaultResolutions = [];
+            
+                    document.addEventListener("DOMContentLoaded", function() {
+                        fetch("/static/config.json")
+                            .then(response => response.json())
+                            .then(data => {
+                                populateSelect("indexers", data.indexers);
+                                populateSelect("languages", data.languages);
+                                populateSelect("resolutions", data.resolutions);
+            
+                                defaultLanguages = data.languages;
+                                defaultResolutions = data.resolutions;
+                            });
+                    });
+            
+                    function populateSelect(selectId, options) {
+                        const selectElement = document.getElementById(selectId);
+                        options.forEach(option => {
+                            const optionElement = document.createElement("sl-option");
+                            optionElement.value = option;
+                            optionElement.textContent = option;
+                            selectElement.appendChild(optionElement);
+                        });
+                        selectElement.value = options;
+                    }
+            
+                    const button = document.querySelector("sl-button");
+                    const alert = document.querySelector('sl-alert[variant="neutral"]');
+                    button.addEventListener("click", () => {
+                        const debridService = document.getElementById("debridService").value;
+                        const debridApiKey = document.getElementById("debridApiKey").value;
+                        const indexers = Array.from(document.getElementById("indexers").selectedOptions).map(option => option.value);
+                        const languages = Array.from(document.getElementById("languages").selectedOptions).map(option => option.value);
+                        const resolutions = Array.from(document.getElementById("resolutions").selectedOptions).map(option => option.value);
+                        const maxResults = document.getElementById("maxResults").value;
+            
+                        const selectedLanguages = languages.length === defaultLanguages.length && languages.every((val, index) => val === defaultLanguages[index]) ? ["All"] : languages;
+                        const selectedResolutions = resolutions.length === defaultResolutions.length && resolutions.every((val, index) => val === defaultResolutions[index]) ? ["All"] : resolutions;
+            
+                        const settings = {
+                            debridService: debridService,
+                            debridApiKey: debridApiKey,
+                            indexers: indexers,
+                            maxResults: parseInt(maxResults),
+                            resolutions: selectedResolutions,
+                            languages: selectedLanguages
+                        };
+            
+                        navigator.clipboard.writeText(`${window.location.origin}/${btoa(JSON.stringify(settings))}/manifest.json`).then(() => {
+                            alert.toast();
+                        });
+                    });
+                </script>
+            </div>
+        </div>
+    </body>
+</html>