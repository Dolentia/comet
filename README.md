--- conflicted
+++ resolved
@@ -1,122 +1,62 @@
-<<<<<<< HEAD
-<h1 align="center" id="title">☄️ Comet</h1>
-<p align="center"><img src="https://socialify.git.ci/g0ldyy/comet/image?description=1&font=Raleway&forks=1&issues=1&language=1&logo=https%3A%2F%2Fi.imgur.com%2FGj0KQwB.png&name=1&owner=1&pattern=Solid&pulls=1&stargazers=1&theme=Dark" alt="comet" width="640" height="320" /></p>
-
-# Features
-- Jackett and Prowlarr support (change the `INDEXER_MANAGER_TYPE` environment variable to `jackett` or `prowlarr`)
-- Caching system ft. SQLite
-- Proxy support to bypass debrid restrictions
-- Only Real-Debrid supported right now *(if you want other debrid services, please provide an account)*
-
-# Installation
-## With Docker
-- Simply run the Docker image after modifying the environment variables
-  ```
-  docker run -p 8000:8000 -d \
-      --name comet \
-      -e FASTAPI_HOST=0.0.0.0 \
-      -e FASTAPI_PORT=8000 \
-      -e FASTAPI_WORKERS=1 \
-      -e CACHE_TTL=86400 \
-      -e DEBRID_PROXY_URL=http://127.0.0.1:1080 \
-      -e INDEXER_MANAGER_TYPE=jackett \
-      -e INDEXER_MANAGER_URL=http://127.0.0.1:9117 \
-      -e INDEXER_MANAGER_API_KEY=XXXXXXXXXXXXXXXXXXXXXXXXXXXXXXXX \
-      -e INDEXER_MANAGER_INDEXERS=INDEXER_NAME_CHANGETHIS1,INDEXER_NAME_CHANGETHIS2 \
-      -e INDEXER_MANAGER_TIMEOUT=30 \
-      -e GET_TORRENT_TIMEOUT=5 \
-      g0ldyy/comet
-  ```
-    - To update your container
-
-        - Find your existing container name
-      ```sh
-      docker ps
-      ```
-
-        - Stop your existing container
-      ```sh
-      docker stop <CONTAINER_ID>
-      ```
-
-        - Remove your existing container
-      ```sh
-      docker rm <CONTAINER_ID>
-      ```
-
-        - Pull the latest version from docker hub
-      ```sh
-      docker pull g0ldyy/comet
-      ```
-
-    - Finally, re-run the docker run command
-
-# Real-Debrid IP Blacklist
-To bypass Real-Debrid's IP blacklist, start a cloudflare-warp container: https://github.com/cmj2002/warp-docker
-
-# Web UI Showcase
-<img src="https://i.imgur.com/SaD365F.png" />
-=======
-<h1 align="center" id="title">☄️ Comet</h1>
-<p align="center"><img src="https://socialify.git.ci/g0ldyy/comet/image?description=1&font=Raleway&forks=1&issues=1&language=1&logo=https%3A%2F%2Fi.imgur.com%2FGj0KQwB.png&name=1&owner=1&pattern=Solid&pulls=1&stargazers=1&theme=Dark" /></p>
-<p align="center">
-  <a href="https://ko-fi.com/E1E7ZVMAD">
-    <img src="https://ko-fi.com/img/githubbutton_sm.svg">
-  </a>
-</p>
-
-# Features
-- Jackett and Prowlarr support (change the `INDEXER_MANAGER_TYPE` environment variable to `jackett` or `prowlarr`)
-- Caching system ft. SQLite
-- Proxy support to bypass debrid restrictions
-- Only Real-Debrid supported right now *(if you want other debrid services, please provide an account)*
-
-# Installation
-## With Docker
-- Simply run the Docker image after modifying the environment variables
-  ```
-  docker run -p 8000:8000 -d \
-      --name comet \
-      -e FASTAPI_HOST=0.0.0.0 \
-      -e FASTAPI_PORT=8000 \
-      -e FASTAPI_WORKERS=1 \
-      -e CACHE_TTL=86400 \
-      -e DEBRID_PROXY_URL=http://127.0.0.1:1080 \
-      -e INDEXER_MANAGER_TYPE=jackett \
-      -e INDEXER_MANAGER_URL=http://127.0.0.1:9117 \
-      -e INDEXER_MANAGER_API_KEY=XXXXXXXXXXXXXXXXXXXXXXXXXXXXXXXX \
-      -e INDEXER_MANAGER_INDEXERS=INDEXER_NAME_CHANGETHIS1,INDEXER_NAME_CHANGETHIS2 \
-      -e INDEXER_MANAGER_TIMEOUT=30 \
-      -e GET_TORRENT_TIMEOUT=5 \
-      g0ldyy/comet
-  ```
-    - To update your container
-
-        - Find your existing container name
-      ```sh
-      docker ps
-      ```
-
-        - Stop your existing container
-      ```sh
-      docker stop <CONTAINER_ID>
-      ```
-
-        - Remove your existing container
-      ```sh
-      docker rm <CONTAINER_ID>
-      ```
-
-        - Pull the latest version from docker hub
-      ```sh
-      docker pull g0ldyy/comet
-      ```
-
-    - Finally, re-run the docker run command
-
-# Real-Debrid IP Blacklist
-To bypass Real-Debrid's IP blacklist, start a cloudflare-warp container: https://github.com/cmj2002/warp-docker
-
-# Web UI Showcase
-<img src="https://i.imgur.com/SaD365F.png" />
->>>>>>> befb2a0e
+<h1 align="center" id="title">☄️ Comet</h1>
+<p align="center"><img src="https://socialify.git.ci/g0ldyy/comet/image?description=1&font=Raleway&forks=1&issues=1&language=1&logo=https%3A%2F%2Fi.imgur.com%2FGj0KQwB.png&name=1&owner=1&pattern=Solid&pulls=1&stargazers=1&theme=Dark" /></p>
+<p align="center">
+  <a href="https://ko-fi.com/E1E7ZVMAD">
+    <img src="https://ko-fi.com/img/githubbutton_sm.svg">
+  </a>
+</p>
+
+# Features
+- Jackett and Prowlarr support (change the `INDEXER_MANAGER_TYPE` environment variable to `jackett` or `prowlarr`)
+- Caching system ft. SQLite
+- Proxy support to bypass debrid restrictions
+- Only Real-Debrid supported right now *(if you want other debrid services, please provide an account)*
+
+# Installation
+## With Docker
+- Simply run the Docker image after modifying the environment variables
+  ```
+  docker run -p 8000:8000 -d \
+      --name comet \
+      -e FASTAPI_HOST=0.0.0.0 \
+      -e FASTAPI_PORT=8000 \
+      -e FASTAPI_WORKERS=1 \
+      -e CACHE_TTL=86400 \
+      -e DEBRID_PROXY_URL=http://127.0.0.1:1080 \
+      -e INDEXER_MANAGER_TYPE=jackett \
+      -e INDEXER_MANAGER_URL=http://127.0.0.1:9117 \
+      -e INDEXER_MANAGER_API_KEY=XXXXXXXXXXXXXXXXXXXXXXXXXXXXXXXX \
+      -e INDEXER_MANAGER_INDEXERS=INDEXER_NAME_CHANGETHIS1,INDEXER_NAME_CHANGETHIS2 \
+      -e INDEXER_MANAGER_TIMEOUT=30 \
+      -e GET_TORRENT_TIMEOUT=5 \
+      g0ldyy/comet
+  ```
+    - To update your container
+
+        - Find your existing container name
+      ```sh
+      docker ps
+      ```
+
+        - Stop your existing container
+      ```sh
+      docker stop <CONTAINER_ID>
+      ```
+
+        - Remove your existing container
+      ```sh
+      docker rm <CONTAINER_ID>
+      ```
+
+        - Pull the latest version from docker hub
+      ```sh
+      docker pull g0ldyy/comet
+      ```
+
+    - Finally, re-run the docker run command
+
+# Real-Debrid IP Blacklist
+To bypass Real-Debrid's IP blacklist, start a cloudflare-warp container: https://github.com/cmj2002/warp-docker
+
+# Web UI Showcase
+<img src="https://i.imgur.com/SaD365F.png" />